--- conflicted
+++ resolved
@@ -8,8 +8,4 @@
       - uses: actions/checkout@v2
       - uses: rickstaa/action-black@v1
         with:
-<<<<<<< HEAD
-          black_args: "src/ --check"
-=======
-          black_args: ". --check --exclude docs"
->>>>>>> 45bf35df
+          black_args: ". --check --exclude docs"