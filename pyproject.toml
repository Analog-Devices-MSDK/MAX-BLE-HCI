--- conflicted
+++ resolved
@@ -4,13 +4,8 @@
 
 [project]
 name = "max_ble_hci"
-<<<<<<< HEAD
-version = "1.2.6"
-dependencies = [ "pyserial", "alive-progress", "pyreadline3 ; platform_system == 'Windows'", "gnureadline ; platform_system == 'Darwin'", "colorlog",]
-=======
 version = "1.3.2"
 dependencies = [ "pyserial", "pyaes", "alive-progress", "pyreadline3 ; platform_system == 'Windows'", "gnureadline ; platform_system == 'Darwin'", "colorlog",]
->>>>>>> c733fd26
 requires-python = ">=3.8"
 description = "BLE HCI Test interface for controllers capable of the UART transport"
 readme = "README.md"
