[build-system]
requires = [ "hatchling",]
build-backend = "hatchling.build"

[project]
name = "max_ble_hci"
version = "1.2.6"
<<<<<<< HEAD
dependencies = [ "pyserial", "alive-progress", "pyreadline3 ; platform_system == 'Windows'", "gnureadline ; platform_system == 'Darwin'", "colorlog",]
=======
dependencies = [ "pyserial", "pyaes", "pyreadline3 ; platform_system == 'Windows'", "gnureadline ; platform_system == 'Darwin'", "colorlog",]
>>>>>>> 2dbbb942
requires-python = ">=3.8"
description = "BLE HCI Test interface for controllers capable of the UART transport"
readme = "README.md"
keywords = [ "serial", "ble-hci", "hci",]
classifiers = [ "Development Status :: 4 - Beta", "Programming Language :: Python",]

[project.license]
file = "LICENSE"

[project.scripts]
max_ble_hci = "max_ble_hci_cli:main"
hcidecode = "hci_decode:main"


[project.urls]
Homepage = "https://github.com/Analog-Devices-MSDK/BLE-HCI"
Repository = "https://github.com/Analog-Devices-MSDK/BLE-HCI"
Documentation = "https://analog-devices-msdk.github.io/MAX-BLE-HCI/"
"Bug Tracker" = "https://github.com/Analog-Devices-MSDK/BLE-HCI/issues"

[tool.hatch.build.targets.wheel]
packages = [ "src/max_ble_hci", "src/max_ble_hci_cli.py", "src/hci_decode.py"]<|MERGE_RESOLUTION|>--- conflicted
+++ resolved
@@ -5,11 +5,8 @@
 [project]
 name = "max_ble_hci"
 version = "1.2.6"
-<<<<<<< HEAD
-dependencies = [ "pyserial", "alive-progress", "pyreadline3 ; platform_system == 'Windows'", "gnureadline ; platform_system == 'Darwin'", "colorlog",]
-=======
-dependencies = [ "pyserial", "pyaes", "pyreadline3 ; platform_system == 'Windows'", "gnureadline ; platform_system == 'Darwin'", "colorlog",]
->>>>>>> 2dbbb942
+dependencies = [ "pyserial", "pyaes", "alive-progress", "pyreadline3 ; platform_system == 'Windows'", "gnureadline ; platform_system == 'Darwin'", "colorlog",]
+
 requires-python = ">=3.8"
 description = "BLE HCI Test interface for controllers capable of the UART transport"
 readme = "README.md"
