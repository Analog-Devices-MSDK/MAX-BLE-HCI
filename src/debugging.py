--- conflicted
+++ resolved
@@ -7,11 +7,4 @@
 if __name__ == "__main__":
     hci = BleHci(PORT_ID, log_level="INFO", retries=1, timeout=1)
 
-<<<<<<< HEAD
     
-=======
-    hci.reset()
-
-    # stats, status = hci.get_iso_test_report()
-    # print(stats, status)
->>>>>>> 273fcd4d
