#! /usr/bin/env python3
###############################################################################
#
#
# Copyright (C) 2023 Maxim Integrated Products, Inc., All Rights Reserved.
#
# Permission is hereby granted, free of charge, to any person obtaining a
# copy of this software and associated documentation files (the "Software"),
# to deal in the Software without restriction, including without limitation
# the rights to use, copy, modify, merge, publish, distribute, sublicense,
# and/or sell copies of the Software, and to permit persons to whom the
# Software is furnished to do so, subject to the following conditions:
#
# The above copyright notice and this permission notice shall be included
# in all copies or substantial portions of the Software.
#
# THE SOFTWARE IS PROVIDED "AS IS", WITHOUT WARRANTY OF ANY KIND, EXPRESS
# OR IMPLIED, INCLUDING BUT NOT LIMITED TO THE WARRANTIES OF
# MERCHANTABILITY, FITNESS FOR A PARTICULAR PURPOSE AND NONINFRINGEMENT.
# IN NO EVENT SHALL MAXIM INTEGRATED BE LIABLE FOR ANY CLAIM, DAMAGES
# OR OTHER LIABILITY, WHETHER IN AN ACTION OF CONTRACT, TORT OR OTHERWISE,
# ARISING FROM, OUT OF OR IN CONNECTION WITH THE SOFTWARE OR THE USE OR
# OTHER DEALINGS IN THE SOFTWARE.
#
# Except as contained in this notice, the name of Maxim Integrated
# Products, Inc. shall not be used except as stated in the Maxim Integrated
# Products, Inc. Branding Policy.
#
# The mere transfer of this software does not imply any licenses
# of trade secrets, proprietary technology, copyrights, patents,
# trademarks, maskwork rights, or any other form of intellectual
# property whatsoever. Maxim Integrated Products, Inc. retains all
# ownership rights.
#
##############################################################################
#
# Copyright 2023 Analog Devices, Inc.
#
# Licensed under the Apache License, Version 2.0 (the "License");
# you may not use this file except in compliance with the License.
# You may obtain a copy of the License at
#
#     http://www.apache.org/licenses/LICENSE-2.0
#
# Unless required by applicable law or agreed to in writing, software
# distributed under the License is distributed on an "AS IS" BASIS,
# WITHOUT WARRANTIES OR CONDITIONS OF ANY KIND, either express or implied.
# See the License for the specific language governing permissions and
# limitations under the License.
#
##############################################################################
"""
max_ble_hci_cli.py

Description: CLI Client to use MAX-BLE-HCI

"""
import argparse
import logging
import os
import signal
import secrets

# pylint: disable=unused-import,too-many-lines
try:
    import readline
except ImportError:
    import gnureadline as readline

# pylint: enable=unused-import
import sys
from argparse import RawTextHelpFormatter

# pylint: disable=import-error
from colorlog import ColoredFormatter

from max_ble_hci import BleHci
from max_ble_hci.constants import PayloadOption, PhyOption, AddrType
from max_ble_hci.data_params import (
    AdvParams,
    EstablishConnParams,
    ScanParams,
    ConnParams,
)
from max_ble_hci.utils import address_str2int
from max_ble_hci.packet_codes import EventMaskLE, StatusCode, EventCode, EventSubcode
from max_ble_hci.hci_packets import EventPacket
from max_ble_hci.ad_types import AdvReport
from max_ble_hci import utils


# pylint: enable=import-error


logger = logging.getLogger(__name__)
logger.setLevel(logging.DEBUG)

console_handler = logging.StreamHandler()
console_handler.setLevel(logging.DEBUG)

formatter = ColoredFormatter(
    "%(log_color)s%(levelname)-8s%(reset)s %(blue)s%(message)s",
    datefmt=None,
    reset=True,
    log_colors={
        "DEBUG": "cyan",
        "INFO": "green",
        "WARNING": "yellow",
        "ERROR": "red",
        "CRITICAL": "red,bg_white",
    },
    secondary_log_colors={},
    style="%",
)

console_handler.setFormatter(formatter)
logger.addHandler(console_handler)


EXIT_FUNC_MAGIC = 999
DEFAULT_BAUD = 115200
DEFAULT_ADV_INTERVAL = 0x60
DEFAULT_SCAN_INTERVAL = 0x10
DEFAULT_CONN_INTERVAL = 0x6  # 7.5 ms
DEFAULT_SUP_TIMEOUT = 0x64  # 1 s
DEFAULT_CE_LEN = 0x0F10
DEFAULT_CONN_LATENCY = 0


class ArgumentParser(argparse.ArgumentParser):
    """Argument  Parser

    Parameters
    ----------
    argparse : base parser
        Child class adding functionality to basic Argument Parser
    """

    def error(self, message):  # pylint: disable=unused-argument
        logger.error("Invalid input. Refer to 'help' for available commands.'")
        self.exit(2)


def _hex_int(hex_str: str) -> int:
    return int(hex_str, 16)


def _signal_handler(_signal, _fname):  # pylint: disable=unused-argument
    print()
    sys.exit(0)


def _run_input_cmds(commands, terminal):
    for cmd in commands:
        try:
            print(cmd)
            # pylint: disable=used-before-assignment
            _args = terminal.parse_args(cmd.split())
            _args.func(_args)
        except AttributeError:
            continue
        # Catch SystemExit, allows user to ctrl-c to quit the current command
        except SystemExit as _err:
            if _err.code != 0:
                if _err.code == EXIT_FUNC_MAGIC:
                    sys.exit(0)

                sys.exit(_err.code)
    return True


def _init_cli():
    # Setup the signal handler to catch the ctrl-C
    signal.signal(signal.SIGINT, _signal_handler)

    # Setup the command line description text
    cli_description = f"""
        Bluetooth Low Energy HCI tool.
        This tool is used in tandem with the BLE controller examples. 
        This tool sends HCI commands through the serial port to the target device. 
        It will receive and print the HCI events received from the target device.
        Serial port is configured as 8N1, no flow control, default baud rate of {str(DEFAULT_BAUD)}
        """

    # Parse the command line arguments
    parser = argparse.ArgumentParser(
        description=cli_description, formatter_class=RawTextHelpFormatter
    )

    parser.add_argument("--version", action="version", version="%(prog)s 1.4.0")

    parser.add_argument("serial_port", help="Serial port path or COM#")
    parser.add_argument(
        "-b",
        "--baud",
        dest="baudRate",
        type=int,
        default=DEFAULT_BAUD,
        help="Serial port baud rate. Default: " + str(DEFAULT_BAUD),
    )

    parser.add_argument(
        "-efc",
        "--enable-flow-control",
        action="store_true",
        default=False,
        help="Enable flow control Default: False",
    )

    parser.add_argument(
        "-i",
        "--id-tag",
        dest="idtag",
        default="DUT",
        help="Board ID tag for printing trace messages. Default: None",
    )
    parser.add_argument(
        "-c",
        "--commands",
        dest="commands",
        nargs="*",
        default=None,
        help="""Commands to run on startup.
        If more than 1, separate commands with a semicolon (;).""",
    )

    parser.add_argument(
        "--startup-script",
        help="""Filepath to to run startup commands.
        Commands should be newline seperated""",
    )

    parser.add_argument(
        "-t",
        "--trace_level",
        dest="trace_level",
        type=int,
        default=2,
        choices=(0, 1, 2, 3),
        help="""Set the trace level
        0: Error only
        1: Warning/Error
        2: Info/Warning/Error
        3: All messages
        Default: 2""",
    )

    return parser.parse_args()


def main():
    # pylint: disable=too-many-statements, too-many-branches, too-many-locals
    """
    MAIN
    """

    args = _init_cli()

    hci = BleHci(
        args.serial_port,
        baud=args.baudRate,
        id_tag=args.idtag,
        async_callback=print,
        evt_callback=print,
        flowcontrol=args.enable_flow_control,
        recover_on_power_loss=True,
    )

    trace_lut = {
        0: "ERROR",
        1: "WARNING",
        2: "INFO",
        3: "DEBUG",
    }
    trace_level = trace_lut[args.trace_level]
    hci.logger.setLevel(trace_level)

    print("Bluetooth Low Energy HCI tool")
    print(f"Serial port: {args.serial_port}")
    print(f"8N1 {args.baudRate}")

    commands = args.commands
    if args.startup_script:
        if commands:
            raise NotImplementedError(
                "Cannot decide on which order to run startup and commands"
            )

        with open(args.startup_script, "r", encoding="utf-8") as startup:
            commands = startup.readlines()
            commands = [command.strip() for command in commands]

        print(commands)

    elif commands:
        if len(commands) > 1:
            commands = " ".join(commands)
        else:
            commands = commands[0]

        commands = commands.split(";")
        commands = [x.strip() for x in commands]
        print(commands)
        print("Startup commands: ")
        for command in commands:
            print(f"\t{command}")

    # Start the terminal argparse
    terminal = ArgumentParser(prog="", add_help=True)
    subparsers = terminal.add_subparsers()

    log_level_parser = subparsers.add_parser(
        "loglevel",
        aliases=["ll"],
    )

    log_level_parser.add_argument(
        "loglevel",
        type=int,
        nargs="?",
        choices=(0, 1, 2, 3),
        help="""Set the log level
        0: Error only
        1: Warning/Error
        2: Info/Warning/Error
        3: All messages
        Default: 2""",
    )

    def _set_log_level(level):
        if level is None:
            print(f"Current Log level {hci.get_log_level()}")
            return

        trace_level = level
        hci.set_log_level(trace_lut[trace_level])

    log_level_parser.set_defaults(func=lambda args: _set_log_level(args.loglevel))

    clear_parser = subparsers.add_parser(
        "clear",
        aliases=["cls"],
        help="Clear the screen",
        formatter_class=RawTextHelpFormatter,
    )

    clear_parser.set_defaults(
        func=lambda _: os.system("cls" if os.name == "nt" else "clear")
    )
    #### UPDATE PARSER ####
    update_parser = subparsers.add_parser(
        "update", help="update the firmware", formatter_class=RawTextHelpFormatter
    )
    update_parser.add_argument("addr", help="start address of memory bank to upload")
    update_parser.add_argument("update", help="name of application file")
    update_parser.set_defaults(
        func=lambda args: print(hci.firmware_update(args.addr, args.update)),
        which="update",
    )

    #### RESET PARSER ####
    reset_parser = subparsers.add_parser(
        "sysreset", help="reset the device", formatter_class=RawTextHelpFormatter
    )

    reset_parser.set_defaults(
        func=lambda args: print(hci.reset_device()),
        which="sysreset",
    )

    #### ERASE PARSER ####
    erase_parser = subparsers.add_parser(
        "erase",
        help="erase one page of the flash",
        formatter_class=RawTextHelpFormatter,
    )

    erase_parser.add_argument("addr", help="start address of memory bank to be erased")

    erase_parser.set_defaults(
        func=lambda args: print(hci.erase_page(args.addr)),
        which="erase",
    )

    #### ADDR PARSER ####
    addr_parser = subparsers.add_parser(
        "addr", help="Set the device address.", formatter_class=RawTextHelpFormatter
    )
    addr_parser.add_argument("addr", help="Device address, ex: 00:11:22:33:44:55")
    addr_parser.set_defaults(
        func=lambda args: print(hci.set_address(args.addr)),
        which="addr",
    )

    memstats_parser = subparsers.add_parser(
        "memstats",
        help="Get BLE stack memory usage statistics",
        formatter_class=RawTextHelpFormatter,
    )

    memstats_parser.set_defaults(func=lambda _: print(hci.get_memory_stats()))

    #### ADV PARSER ####
    adv_parser = subparsers.add_parser(
        "adv",
        help="Start advertising",
        formatter_class=RawTextHelpFormatter,
    )
    adv_parser.add_argument(
        "enable",
        nargs="?",
        choices=("1", "0", "enable", "start", "en", "disable", "dis", "stop"),
        help="""Enable or disable advertising
        Default: enable""",
    )
    adv_parser.add_argument(
        "-i",
        "--interval",
        dest="adv_interval",
        type=_hex_int,
        default=DEFAULT_ADV_INTERVAL,
        help=f"""Advertising interval in units of 0.625 ms, 16-bit hex number 0x0020 - 0x4000.
        Default: 0x{DEFAULT_ADV_INTERVAL}""",
    )
    adv_parser.add_argument(
        "-n", "--name", type=str, default="", help="Advertising name"
    )
    adv_parser.add_argument(
        "-a",
        "--addr-type",
        type=int,
        choices=[0, 1, 2, 3],
        default=0,
        help="""Set address type.
        0: Public
        1: Random
        2: Public Identity
        3: Random Identitiy
        Default: Public""",
    )
    adv_parser.add_argument(
        "--no-connect",
        dest="connect",
        action="store_false",
        help="Disable advertising as a connectable device.",
    )
    adv_parser.add_argument(
        "--filter",
        action="store_const",
        const=3,
        default=0,
        help="Filter devices using the whitelist.",
    )

    def _adv_func(args):
        enable: str = args.enable
        addr_type: AddrType = AddrType(args.addr_type)
        if not enable:
            enable = "1"

        if enable in ("1", "en", "enable", "start"):
            if addr_type == AddrType.RANDOM:
                rand_addr = secrets.randbits(48)
                logger.info(
                    "Advertising with random adrress %s",
                    utils.address_int2str(rand_addr),
                )
                hci.set_random_address(rand_addr)

            logger.info("Enabling advertising")
            adv_params = AdvParams(
                adv_type=0 if args.connect else 0x3,
                interval_min=args.adv_interval,
                interval_max=args.adv_interval,
                filter_policy=args.filter,
            )
            hci.start_advertising(
                connect=args.connect, adv_params=adv_params, adv_name=args.name
            )
        elif enable in ("0", "dis", "disable", "stop"):
            logger.info("Disabling advertising")
            print(hci.enable_adv(False))

        else:
            assert False, "All options should be covered"

    adv_parser.set_defaults(func=_adv_func)

    #### SCAN PARSER ####
    scan_parser = subparsers.add_parser(
        "scan",
        help="Start scanning.",
        formatter_class=RawTextHelpFormatter,
    )
    scan_parser.add_argument(
        "enable",
        nargs="?",
        choices=("1", "0", "enable", "en", "start", "disable", "dis", "stop"),
        help="""Enable or disable scanning
        Default: enable""",
    )

    scan_parser.add_argument(
        "-i",
        "--interval",
        dest="scan_interval",
        type=_hex_int,
        default=DEFAULT_SCAN_INTERVAL,
        help=f"""Scanning interval in units of 0.625 ms, 16-bit hex number 0x0004 - 0x4000.
        Default: 0x{DEFAULT_SCAN_INTERVAL}""",
    )

    scan_parser.add_argument(
        "--no-log",
        action="store_true",
        help="Disable logging outut of events from advertising reports",
    )

    scan_parser.add_argument(
        "--show-only",
        action="append",
        nargs="?",
        default=[],
        help="Disable logging outut of events from advertising reports",
    )

    def _scan_func(args):
        def _scan_event_callback(packet: EventPacket):
            if (
                packet.evt_code != EventCode.LE_META
                and packet.evt_subcode != EventSubcode.ADVERTISING_REPORT
            ):
                return

            reports = AdvReport.from_bytes(packet.evt_params)

            for report in reports:
                if report.address in args.show_only or args.show_only == []:
                    print(report.address, report.rssi)

        enable = args.enable
        if not enable:
            enable = "1"

        if enable in ("1", "en", "enable", "start"):
            logger.info("Enabling scanning")

            status = hci.set_scan_params(
                scan_params=ScanParams(scan_interval=args.scan_interval)
            )
            if status != StatusCode.SUCCESS:
                logger.error("Failed to set scan params!")
                return

            if args.no_log:
                hci.set_event_callback(None)
            else:
                hci.set_event_callback(_scan_event_callback)
                hci.set_event_mask_le(
                    EventMaskLE.ADV_REPORT
                    | EventMaskLE.PERIODIC_ADV_REPORT
                    | EventMaskLE.EXTENDED_ADV_REPORT
                )

            print(hci.enable_scanning(True))
            hci.set_log_level(logging.ERROR)

        elif enable in ("0", "dis", "disable", "stop"):
            hci.set_log_level("INFO")
            logger.info("Disabling scanning")
            print(hci.enable_scanning(False))
            hci.disable_all_events()
        else:
            logger.error("Could not match command to enable or disable")
            return

    scan_parser.set_defaults(func=_scan_func)

    #### INIT PARSER ####
    init_parser = subparsers.add_parser(
        "init",
        help="Send the initiating commands to open a connection",
        formatter_class=RawTextHelpFormatter,
    )
    init_parser.add_argument(
        "addr", help="Address of peer to connect with, ex: 00:11:22:33:44:55"
    )
    init_parser.add_argument(
        "-i",
        "--interval",
        dest="conn_interval",
        type=_hex_int,
        default=DEFAULT_CONN_INTERVAL,
        help=f"""Connection interval in units of 1.25ms, 16-bit hex number 0x0006 - 0x0C80."
        Default: {hex(DEFAULT_CONN_INTERVAL)}""",
    )
    init_parser.add_argument(
        "-t",
        "--timeout",
        dest="sup_timeout",
        type=_hex_int,
        default=DEFAULT_SUP_TIMEOUT,
        help=f"""Supervision timeout in units of 10ms, 16-bit hex number 0x000A - 0x0C80.
        "Default: {hex(DEFAULT_SUP_TIMEOUT)}""",
    )
    init_parser.set_defaults(
        func=lambda args: print(
            hci.init_connection(
                addr=address_str2int(args.addr[::-1]),
                sup_timeout=args.sup_timeout,
                conn_params=EstablishConnParams(
                    peer_addr=address_str2int(args.addr),
                    conn_interval_min=args.conn_interval,
                    conn_interval_max=args.conn_interval,
                ),
            )
        )
    )
    conn_update = subparsers.add_parser(
        "conn-update",
        help="Start advertising",
        formatter_class=RawTextHelpFormatter,
    )
    conn_update.add_argument(
        "handle",
        nargs="?",
        default=0,
        type=int,
        help="""Connection handle""",
    )
    conn_update.add_argument(
        "-i",
        "--interval",
        type=_hex_int,
        default=DEFAULT_CONN_INTERVAL,
        help=f"""Connection interval in units of 1.25ms, 16-bit hex number 0x0006 - 0x0C80."
Default: {hex(DEFAULT_CONN_INTERVAL)}""",
    )
    conn_update.add_argument(
        "-l",
        "--latency",
        type=_hex_int,
        default=DEFAULT_CONN_LATENCY,
        help=f"""The Conn_Latency parameter shall define the maximum allowed connection latency
Default: {hex(DEFAULT_CONN_LATENCY)}""",
    )
    conn_update.add_argument(
        "-t",
        "--timeout",
        dest="sup_timeout",
        type=_hex_int,
        default=DEFAULT_SUP_TIMEOUT,
        help=f"""Supervision timeout in units of 10ms, 16-bit hex number 0x000A - 0x0C80.
Default: {hex(DEFAULT_SUP_TIMEOUT)}""",
    )

    conn_update.add_argument(
        "-c",
        "--ce_len",
        default=DEFAULT_CE_LEN,
        type=_hex_int,
        help=f"""The Minimum_CE_Length and Maximum_CE_Length are information
parameters providing the Controller with a hint about the expected minimum
and maximum length of the connection events. The Minimum_CE_Length shall
be less than or equal to the Maximum_CE_Length.
Default: {hex(DEFAULT_CE_LEN)}""",
    )

    def _conn_update_callback(packet: EventPacket):
        if packet.evt_subcode == EventSubcode.CONNECTION_UPDATE:
            logger.info("Connection update complete!")

        hci.set_event_callback(print)
        print(">>>>")

    conn_update.set_defaults(
        func=lambda args: print(
            hci.update_connection_params(
                args.handle,
                ConnParams(
                    conn_interval_max=args.interval,
                    conn_interval_min=args.interval,
                    max_latency=args.latency,
                    sup_timeout=args.supervision_timeout,
                    min_ce_length=args.ce_len,
                    max_ce_length=args.ce_len,
                ),
                callback=_conn_update_callback,
            ),
        )
    )

    datalen_parser = subparsers.add_parser(
        "data-len", help="Set the max data length", formatter_class=RawTextHelpFormatter
    )
    datalen_parser.set_defaults(func=lambda _: hci.set_data_len(), which="dataLen")

    send_acl_parser = subparsers.add_parser(
        "send-acl",
        help="Send ACL packets",
        formatter_class=RawTextHelpFormatter,
    )
    send_acl_parser.add_argument(
        "packet_len",
        type=int,
        help="Number of bytes per ACL packet, 16-bit decimal 1-65535, 0 to disable.",
    )
    send_acl_parser.add_argument(
        "num_packets",
        type=int,
        help="Number of packets to send, 8-bit decimal 1-255, 0 to enable auto-generate",
    )
    send_acl_parser.add_argument(
        "--handle",
        type=int,
        default=0,
        help="Number of bytes per ACL packet, 16-bit decimal 1-65535, 0 to disable.",
    )

    def auto_acl(args):
        if args.num_packets == 0:
            print(hci.enable_autogenerate_acl(args.packet_len))
        print(hci.generate_acl(args.handle, args.packet_len, args.num_packets))

    send_acl_parser.set_defaults(func=auto_acl)

    sinl_acl_parser = subparsers.add_parser(
        "sink-acl",
        help="Sink ACL packets, do not send events to host",
        formatter_class=RawTextHelpFormatter,
    )
    sinl_acl_parser.add_argument("-e", "--enable", default=1)
    sinl_acl_parser.set_defaults(
        func=lambda _: print(hci.enable_acl_sink(bool(args.enable))),
    )
    adv_stats_parser = subparsers.add_parser(
        "adv-stats",
        aliases=["as"],
        help="Get the advertising stats",
        formatter_class=RawTextHelpFormatter,
    )

    adv_stats_parser.set_defaults(func=lambda _: print(hci.get_adv_stats()))

    scan_stats_parser = subparsers.add_parser(
        "scan-stats",
        aliases=["ss"],
        help="Get the scan stats",
        formatter_class=RawTextHelpFormatter,
    )

    scan_stats_parser.set_defaults(func=lambda _: print(hci.get_scan_stats()))

    conn_stats_parser = subparsers.add_parser(
        "conn-stats",
        aliases=["cs"],
        help="Get the connection stats",
        formatter_class=RawTextHelpFormatter,
    )

    conn_stats_parser.set_defaults(
        func=lambda _: print(hci.get_conn_stats()), which="connstats"
    )

    test_stats_parser = subparsers.add_parser(
        "test-stats",
        aliases=["ts"],
        help="Get the test stats",
        formatter_class=RawTextHelpFormatter,
    )

    test_stats_parser.set_defaults(func=lambda _: print(hci.get_test_stats()))

    rssi_parser = subparsers.add_parser(
        "rssi",
        help="Get an RSSI sample using CCA",
        formatter_class=RawTextHelpFormatter,
    )
    rssi_parser.add_argument("-c", "--channel", default=0)

    def _print_rssi(_args):
        rssi, status = hci.get_rssi_vs(_args.channel)
        print(f"RSSI (dBm): {rssi}")
        print(status)

    rssi_parser.set_defaults(func=_print_rssi)

    #### RESET PARSER ####
    reset_parser = subparsers.add_parser("reset", help="Sends an HCI reset command")
    reset_parser.set_defaults(func=lambda _: print(hci.reset()), which="reset")

    #### TX TEST PARSER ####
    tx_test_parser = subparsers.add_parser(
        "tx-test",
        aliases=["tx"],
        help="Execute the transmitter test.",
        formatter_class=RawTextHelpFormatter,
    )
    tx_test_parser.add_argument(
        "-c",
        "--channel",
        type=int,
        dest="channel",
        default=0,
        help="TX test channel, 0-39. Default: 0",
    )
    tx_test_parser.add_argument(
        "--phy",
        dest="phy",
        type=int,
        default=1,
        help="""Tx Test PHY
        1: 1M
        2: 2M
        3: S8
        4: S2
        Default: 1M""",
    )
    tx_test_parser.add_argument(
        "-p",
        "--payload",
        dest="payload",
        type=int,
        default=0,
        help="""Tx Test Payload
        0: PRBS9
        1:11110000
        2:10101010
        3: PRBS15
        4: 11111111
        5:00000000
        6:00001111
        7: 01010101
        Default: PRBS9""",
    )
    tx_test_parser.add_argument(
        "-pl",
        "--packet-length",
        type=int,
        default=0,
        help="Tx packet length, number of bytes per packet, 0-255. Default: 0",
    )

    tx_test_parser.set_defaults(
        func=lambda args: print(
            hci.tx_test(
                channel=args.channel,
                phy=PhyOption(args.phy),
                payload=PayloadOption(args.payload),
                packet_len=args.packet_length,
            )
        ),
    )

    tx_test_vs_parser = subparsers.add_parser(
        "txtestvs",
        aliases=["txvs"],
        help="Execute the vendor-specific transmitter test",
        formatter_class=RawTextHelpFormatter,
    )
    tx_test_vs_parser.add_argument(
        "-c",
        "--channel",
        type=int,
        dest="channel",
        default=0,
        help="Tx test channel. Default: 0",
    )
    tx_test_vs_parser.add_argument(
        "--phy",
        dest="phy",
        type=int,
        default=1,
        help="""Tx Test PHY
        1: 1M
        2: 2M
        3: S8
        4:S2
        Default: 1M""",
    )
    tx_test_vs_parser.add_argument(
        "-p",
        "--payload",
        dest="payload",
        type=int,
        default=0,
        help="""Tx Test Payload
        0: PRBS9
        1: 11110000
        2: 10101010
        3: PRBS15
        4: 11111111
        5: 00000000
        6: 00001111
        7: 01010101
        Default: PRBS9
        """,
    )
    tx_test_vs_parser.add_argument(
        "-pl",
        "--packet-length",
        dest="packet_length",
        type=int,
        default=0,
        help="Tx packet length, number of bytes per packet, 0-255. Default: 0",
    )
    tx_test_vs_parser.add_argument(
        "-n",
        "--num-packets",
        dest="num_packets",
        type=int,
        default=0,
        help="Number of packets to transmit, 2 bytes hex, 0 equals infinite. Default: 0",
    )
    tx_test_vs_parser.set_defaults(
        func=lambda args: print(
            hci.tx_test_vs(
                channel=args.channel,
                phy=args.phy,
                payload=args.payload,
                packet_len=args.packet_length,
                num_packets=args.num_packets,
            )
        )
    )

    #### RXTEST PARSER ####
    rx_test_parser = subparsers.add_parser(
        "rx-test",
        aliases=["rx"],
        help="Execute the receiver test",
        formatter_class=RawTextHelpFormatter,
    )
    rx_test_parser.add_argument(
        "-c",
        "--channel",
        dest="channel",
        type=int,
        default=0,
        help="Rx test channel, 0-39. Default: 0",
    )
    rx_test_parser.add_argument(
        "--phy",
        dest="phy",
        type=int,
        default=1,
        help="""Rx Test PHY
        1: 1M
        2: 2M
        3: S8
        4: S2
        Default: 1""",
    )
    rx_test_parser.set_defaults(
        func=lambda args: print(
            hci.rx_test(channel=args.channel, phy=PhyOption(args.phy))
        )
    )

    #### RXTESTVS PARSER ####
    rx_test_vs_parser = subparsers.add_parser(
        "rx-test-vs",
        aliases=["rxvs"],
        help="Execute the vendor-specific receiver test",
        formatter_class=RawTextHelpFormatter,
    )
    rx_test_vs_parser.add_argument(
        "-c",
        "--channel",
        dest="channel",
        type=int,
        default=0,
        help="Rx test channel. Default: 0",
    )
    rx_test_vs_parser.add_argument(
        "--phy",
        dest="phy",
        type=int,
        default=1,
        help="""Rx Test PHY
        1: 1M
        2: 2M
        3: S8
        4: S2
        Default: 1""",
    )
    rx_test_vs_parser.add_argument(
        "-m",
        "--mod-idx",
        dest="modulationIdx",
        type=int,
        default=0,
        help="Vendor-specific modulation index",
    )
    rx_test_vs_parser.add_argument(
        "-n",
        "--num_packets",
        dest="num_packets",
        type=int,
        default=0,
        help="Number of packets to transmit, 2 bytes hex, 0 equals infinite. Default: 0",
    )
    rx_test_vs_parser.set_defaults(
        func=lambda args: print(
            hci.rx_test_vs(
                channel=args.channel,
                phy=PhyOption(args.phy),
                modulation_idx=args.modulationIdx,
                num_packets=args.num_packets,
            )
        ),
    )

    #### ENDTEST PARSER ####
    endtest_parser = subparsers.add_parser(
        "end-test",
        aliases=["end"],
        help="End the Tx/Rx test, print the number of correctly received packets",
        formatter_class=RawTextHelpFormatter,
    )

    def _end_test(_args):
        rx_packets, status = hci.end_test()
        print(f"RX Received: {rx_packets}")
        print(status)

    endtest_parser.set_defaults(func=_end_test)

    #### RESET TEST STATS PARSER ####
    reset_test_stats_parser = subparsers.add_parser(
        "reset-ts",
        aliases=["rsts"],
        help="Reset accumulated stats from DTM",
        formatter_class=RawTextHelpFormatter,
    )
    reset_test_stats_parser.set_defaults(
        func=lambda _: print(hci.reset_test_stats()), which="reset-test-stats"
    )

    #### RESET CONNECTION STATS PARSER ####
    reset_connection_stats_parser = subparsers.add_parser(
        "reset-cs",
        aliases=["rscs"],
        help="Reset accumulated stats from connection mode",
        formatter_class=RawTextHelpFormatter,
    )
    reset_connection_stats_parser.set_defaults(
        func=lambda _: print(hci.reset_connection_stats()),
        which="reset-connection-stats",
    )
    #### RESET Adv STATS PARSER ####
    reset_adv_stats_parser = subparsers.add_parser(
        "reset-adv-stats",
        aliases=["rsas"],
        help="Reset accumulated stats from connection mode",
        formatter_class=RawTextHelpFormatter,
    )
    reset_adv_stats_parser.set_defaults(
        func=lambda _: print(hci.reset_adv_stats()),
    )

    reset_scan_stats_parser = subparsers.add_parser(
        "reset-scan-stats",
        aliases=["rsss"],
        help="Reset accumulated stats from connection mode",
        formatter_class=RawTextHelpFormatter,
    )
    reset_scan_stats_parser.set_defaults(
        func=lambda _: print(hci.reset_scan_stats()),
    )

    #### SET PHY PARSER ####
    set_phy_parser = subparsers.add_parser(
        "set-phy",
        aliases=["sp"],
        help="Set the PHY.",
        formatter_class=RawTextHelpFormatter,
    )
    set_phy_parser.add_argument(
        "-c",
        "--conn-handle",
        type=int,
        dest="handle",
        default=0,
        help="Connection handle. Default: 0",
    )
    set_phy_parser.add_argument(
        "-p",
        "--phy",
        dest="phy",
        type=int,
        default=1,
        help="""Desired PHY
        1: 1M
        2: 2M
        3: S2
        4: S8
        Default: 1M""",
    )
    phy_lut = {
        1: PhyOption.PHY_1M,
        2: PhyOption.PHY_2M,
        3: PhyOption.PHY_CODED_S2,
        4: PhyOption.PHY_CODED_S8,
    }
    set_phy_parser.set_defaults(
        func=lambda _: print(
            hci.set_phy(
                handle=args.handle, tx_phys=phy_lut[args.phy], rx_phys=phy_lut[args.phy]
            )
        ),
        which="set-phy",
    )

    #### TXPOWER PARSER ####
    txpower_parser = subparsers.add_parser(
        "tx-power",
        aliases=["txp"],
        help="Set the Tx power",
        formatter_class=RawTextHelpFormatter,
    )
    txpower_parser.add_argument(
        "power", type=int, help="Integer power setting in units of dBm."
    )

    txpower_parser.set_defaults(
        func=lambda args: print(hci.set_adv_tx_power(args.power)),
    )

    discon_parser = subparsers.add_parser(
        "discon",
        aliases=["dc"],
        help="Send the command to disconnect",
        formatter_class=RawTextHelpFormatter,
    )

    discon_parser.set_defaults(func=lambda _: print(hci.disconnect()), which="discon")

    set_ch_map_parser = subparsers.add_parser(
        "set-chmap",
        help="Set the connection channel map to a given channel.",
        formatter_class=RawTextHelpFormatter,
    )
    set_ch_map_parser.add_argument(
        "channel",
        type=int,
        nargs="?",
        help="""Channel to use in channel map
        Will set the channel map to the given channel plus one additional channel.""",
    )
    set_ch_map_parser.add_argument(
        "-m",
        "--mask",
        dest="mask",
        type=_hex_int,
        help=""""4-byte hex number to use a channel map.
        0xFFFFFFFFFF uses all channels, 0x000000000F will use channels 0-3, etc""",
    )
    set_ch_map_parser.add_argument(
        "--handle",
        dest="handle",
        type=int,
        default=0,
        help="Connection handle, integer. Default: 0",
    )
    set_ch_map_parser.set_defaults(
        func=lambda args: hci.set_channel_map(channels=args.mask, handle=args.handle),
    )

    def _whitelist_func(args):
        method = args.method
        if method == "size":
            wl_size = hci.read_whitelist_size()
            print(f"Whitelist size: {wl_size}")
            return

        if method == "clear":
            print(hci.clear_whitelist())
            return

        if len(args.args) != 2:
            raise ValueError(
                f"Incorrect number of arguments. Expected 2 got {len(args.args)}"
            )

        addr_type = int(args.args[0])
        address = args.args[1]

        if method == "add":
            print(hci.add_device_to_whitelist(addr_type=addr_type, address=address))
        else:
            print(
                hci.remove_device_from_whitelist(addr_type=addr_type, address=address)
            )

    whitelist_parser = subparsers.add_parser(
        "filter",
        aliases=["filt", "wl", "whitelist"],
        help="Add, remove devices from whitelist as well as clear",
    )
    whitelist_parser.add_argument(
        "method",
        nargs="?",
        default="size",
        type=str,
        choices=("add", "remove", "clear", "size"),
    )
    wl_args_help = """Additional whitelist parameters depending on method.
    add and remove require positional arguments <Address Type> <address>
    adress: 6 bytes device address (Ex: xx:xx:xx:xx:xx:xx)
    AddressType:
    \tPublic Device Address 0
    \tRandom Device Address 1
    \tPublic ID Address 2 
    \tRandom ID Address 3
    """
    whitelist_parser.add_argument("args", nargs="*", type=str, help=wl_args_help)
    whitelist_parser.set_defaults(func=_whitelist_func)

    #### ENABLE ENCRYPTION PARSER ####
    enable_enc_parser = subparsers.add_parser(
        "ena-enc",
        help="LE Enable Encryption Command",
    )
    enable_enc_parser.add_argument(
        "handle",
        type=int,
        help="Connection handle.",
    )
    enable_enc_parser.add_argument(
        "random",
        type=_hex_int,
        help="Random Number.",
    )
    enable_enc_parser.add_argument(
        "ediv",
        type=_hex_int,
        help="Encrypted Diversifier.",
    )
    enable_enc_parser.add_argument(
        "ltk",
        type=_hex_int,
        help="Long Term Key.",
    )
    enable_enc_parser.set_defaults(
        func=lambda args: hci.enable_encryption(
            handle=args.handle, random=args.random, ediv=args.ediv, ltk=args.ltk
        ),
    )

    #### LTK REPLY PARSER ####
    ltk_reply_parser = subparsers.add_parser(
        "ltk-reply",
        help="LE LTK Reply Command",
    )
    ltk_reply_parser.add_argument(
        "handle",
        type=int,
        help="Connection handle.",
    )
    ltk_reply_parser.add_argument(
        "ltk",
        type=_hex_int,
        help="Long Term Key.",
    )
    ltk_reply_parser.set_defaults(
        func=lambda args: hci.ltk_reply(handle=args.handle, ltk=args.ltk),
    )

    #### ENABLE EVENT PARSER ####
    ena_evt_mask_parser = subparsers.add_parser(
        "ena-evt",
        aliases=["evt"],
        help="Enable all event masks.",
        formatter_class=RawTextHelpFormatter,
    )
    ena_evt_mask_parser.set_defaults(
        func=lambda args: hci.enable_all_events(),
    )

    cmd_parser = subparsers.add_parser(
        "cmd", help="Send raw HCI command", formatter_class=RawTextHelpFormatter
    )
    cmd_parser.add_argument(
        "cmd",
        help='String of hex bytes LSB first\nex: "01030C00" to send HCI Reset command',
    )
    cmd_parser.add_argument(
        "-t",
        "--timeout",
        dest="timeout",
        type=int,
        help="Command timeout, Default: None",
    )

    cmd_parser.set_defaults(
        func=lambda args: print(hci.write_command_raw(bytes.fromhex(args.command)))
    )

    #### EXIT PARSER ####
    exit_parser = subparsers.add_parser(
        "exit",
        aliases=["quit", "q"],
        help="Exit the program",
        formatter_class=RawTextHelpFormatter,
    )
    exit_parser.set_defaults(func=lambda _: sys.exit(EXIT_FUNC_MAGIC), which="exit")

    ls_parser = subparsers.add_parser(
        "ls",
        help="List directory",
        formatter_class=RawTextHelpFormatter,
    )

    ls_parser.add_argument("ls_dir", nargs="?", default=".")
    ls_parser.set_defaults(
        func=lambda args: [print(x) for x in os.listdir(args.ls_dir)]
    )
    cd_parser = subparsers.add_parser(
        "cd",
        help="change working directory",
        formatter_class=RawTextHelpFormatter,
    )
    cd_parser.add_argument("dir")
    cd_parser.set_defaults(func=lambda args: os.chdir(args.dir))

    pwd_parser = subparsers.add_parser(
        "pwd",
        help="print working directory",
        formatter_class=RawTextHelpFormatter,
    )
    pwd_parser.set_defaults(func=lambda args: print(os.getcwd()))

    # Create the 'make' subparser
    make_parser = subparsers.add_parser(
        "make",
        help="Run make",
        formatter_class=RawTextHelpFormatter,
    )

    make_parser.add_argument(
        "-j",
        "--jobs",
        default="",
    )
    make_parser.add_argument("-C", "--directory", default=".")

    make_parser.set_defaults(
        func=lambda args: os.system(f"make -j {args.jobs} -C {args.directory}")
    )

<<<<<<< HEAD
=======
    def _script_runner(script_path):
        print(script_path)
        with open(script_path, "r", encoding="utf-8") as script:
            commands = script.readlines()

        if commands:
            commands = [command.strip() for command in commands if command != ""]
            _run_input_cmds(commands, terminal)

>>>>>>> 28548148
    run_parser = subparsers.add_parser(
        "shell",
        help="run command via os shell",
        formatter_class=RawTextHelpFormatter,
    )
    run_parser.add_argument("shellargs", nargs="+")
    run_parser.set_defaults(func=lambda args: os.system(" ".join(args.shellargs)))

    flush_parser = subparsers.add_parser("flush", help="Flush serial port")
    flush_parser.set_defaults(func=lambda _: hci.port.flush())

    def _script_runner(script_path):
        print(script_path)
        with open(script_path, "r", encoding="utf-8") as script:
            commands = script.readlines()

        if commands:
            _run_input_cmds(commands, terminal)

    run_parser = subparsers.add_parser(
        "run",
        help="run command via os",
        formatter_class=RawTextHelpFormatter,
    )
    run_parser.add_argument("run")
    run_parser.set_defaults(func=lambda args: _script_runner(args.run))

    #### HELP PARSER ####
    help_parser = subparsers.add_parser("help", aliases=["h"], help="Show help message")
    help_parser.set_defaults(func=lambda _: terminal.print_help(), which="help")

    def _completer(text, state):
        commands = subparsers.choices.keys()
        matches = [cmd for cmd in commands if cmd.startswith(text)]
        return matches[state] if state < len(matches) else None

    readline.set_completer(_completer)
    readline.parse_and_bind("tab: complete")
    readline.set_completer_delims(readline.get_completer_delims().replace("-", ""))

    command_run = False
    if commands:
        command_run = _run_input_cmds(commands, terminal)

    while True:
        if commands and not command_run:
            logger.info("Port set, running input commands.")
            command_run = _run_input_cmds(commands, terminal)

        command_str = input(">>> ")

        # just an empty command
        if command_str in ("", os.linesep):
            continue

        try:
            args = terminal.parse_args(command_str.split())
            try:
                args.func(args)
            except AttributeError as err:
                logger.error(str(err))
                continue

        except SystemExit as err:
            if err.code == EXIT_FUNC_MAGIC:
                sys.exit(0)
            elif err.code != 0:
                logger.error(
                    "Process finished with exit code %s (%s)", err, type(err).__name__
                )

        except Exception as err:  # pylint: disable=broad-exception-caught
            logger.error("Unexpected exception %s", type(err).__name__)


################## MAIN ##################
if __name__ == "__main__":
    main()<|MERGE_RESOLUTION|>--- conflicted
+++ resolved
@@ -1349,8 +1349,6 @@
         func=lambda args: os.system(f"make -j {args.jobs} -C {args.directory}")
     )
 
-<<<<<<< HEAD
-=======
     def _script_runner(script_path):
         print(script_path)
         with open(script_path, "r", encoding="utf-8") as script:
@@ -1360,7 +1358,6 @@
             commands = [command.strip() for command in commands if command != ""]
             _run_input_cmds(commands, terminal)
 
->>>>>>> 28548148
     run_parser = subparsers.add_parser(
         "shell",
         help="run command via os shell",
