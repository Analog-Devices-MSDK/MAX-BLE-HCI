--- conflicted
+++ resolved
@@ -77,16 +77,13 @@
 from max_ble_hci import BleHci
 from max_ble_hci.constants import PayloadOption, PhyOption
 from max_ble_hci.data_params import AdvParams, EstablishConnParams, ScanParams
-<<<<<<< HEAD
 from max_ble_hci.utils import convert_str_address
 from max_ble_hci.packet_codes import EventMaskLE, StatusCode, EventCode, EventSubcode
 from max_ble_hci.hci_packets import EventPacket
 from max_ble_hci.ad_types import ADTypes, AdvReport
-=======
 from max_ble_hci import utils
 from max_ble_hci.utils import address_str2int
 
->>>>>>> 8a6ed266
 # pylint: enable=import-error
 
 
@@ -288,10 +285,6 @@
 
     print("Bluetooth Low Energy HCI tool")
     print(f"Serial port: {args.serial_port}")
-<<<<<<< HEAD
-=======
-
->>>>>>> 8a6ed266
     print(f"8N1 {args.baudRate}")
 
     commands = args.commands
@@ -305,11 +298,8 @@
             commands = startup.readlines()
             commands = [command.strip() for command in commands]
 
-<<<<<<< HEAD
-=======
         print(commands)
 
->>>>>>> 8a6ed266
     elif commands:
         if len(commands) > 1:
             commands = " ".join(commands)
@@ -318,12 +308,7 @@
 
         commands = commands.split(";")
         commands = [x.strip() for x in commands]
-<<<<<<< HEAD
-
-    if commands and len(commands):
-=======
         print(commands)
->>>>>>> 8a6ed266
         print("Startup commands: ")
         for command in commands:
             print(f"\t{command}")
@@ -430,18 +415,11 @@
         formatter_class=RawTextHelpFormatter,
     )
     adv_parser.add_argument(
-<<<<<<< HEAD
         "enable",
         nargs="?",
         choices=("1", "0", "enable", "start", "en", "disable", "dis", "stop"),
         help=f"""Enable or disable advertising
         Default: enable""",
-=======
-        "-r",
-        "--rand-addr",
-        action="store_true",
-        help="Start advertising using a randomly generated address",
->>>>>>> 8a6ed266
     )
     adv_parser.add_argument(
         "-i",
@@ -461,8 +439,12 @@
         action="store_false",
         help="Disable advertising as a connectable device.",
     )
-
-<<<<<<< HEAD
+    adv_parser.add_argument(
+        "-r",
+        "--rand-addr",
+        action="store_true",
+        help="Start advertising using a randomly generated address",
+    )
     def _adv_func(args):
         enable: str = args.enable
 
@@ -470,6 +452,13 @@
             enable = "1"
 
         if enable in ("1", "en", "enable", "start"):
+
+            if args.rand_addr:
+                rand_addr = secrets.randbits(48)
+                logger.info("Advertising with random adrress %s", utils.address_int2str(rand_addr))
+                hci.set_address(rand_addr)
+                
+
             logger.info("Enabling advertising")
             adv_params = AdvParams(
                 adv_type=0 if args.connect else 0x3,
@@ -487,35 +476,6 @@
             assert "All options should be covered"
 
     adv_parser.set_defaults(func=lambda args: _adv_func(args))
-=======
-    def start_adv(args):
-        if args.rand_addr:
-            rand_addr = secrets.randbits(6 * 8)
-            hci.set_address(rand_addr)
-            print(f"Advertising with random address {utils.address_int2str(rand_addr)}")
-
-        hci.start_advertising(
-            connect=args.connect,
-            adv_params=AdvParams(
-                adv_type=0 if args.connect else 0x3,
-                interval_min=args.adv_interval,
-                interval_max=args.adv_interval,
-            ),
-            adv_name=args.name,
-        )
-
-    adv_parser.set_defaults(
-        func=start_adv,
-        which="adv",
-    )
-
-    adv_stop_parser = subparsers.add_parser(
-        "adv-stop",
-        help="Stop advertising",
-        formatter_class=RawTextHelpFormatter,
-    )
-    adv_stop_parser.set_defaults(func=lambda _: print(hci.enable_adv(False)))
->>>>>>> 8a6ed266
 
     #### SCAN PARSER ####
     scan_parser = subparsers.add_parser(
