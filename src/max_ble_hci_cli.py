#! /usr/bin/env python3
###############################################################################
#
#
# Copyright (C) 2023 Maxim Integrated Products, Inc., All Rights Reserved.
#
# Permission is hereby granted, free of charge, to any person obtaining a
# copy of this software and associated documentation files (the "Software"),
# to deal in the Software without restriction, including without limitation
# the rights to use, copy, modify, merge, publish, distribute, sublicense,
# and/or sell copies of the Software, and to permit persons to whom the
# Software is furnished to do so, subject to the following conditions:
#
# The above copyright notice and this permission notice shall be included
# in all copies or substantial portions of the Software.
#
# THE SOFTWARE IS PROVIDED "AS IS", WITHOUT WARRANTY OF ANY KIND, EXPRESS
# OR IMPLIED, INCLUDING BUT NOT LIMITED TO THE WARRANTIES OF
# MERCHANTABILITY, FITNESS FOR A PARTICULAR PURPOSE AND NONINFRINGEMENT.
# IN NO EVENT SHALL MAXIM INTEGRATED BE LIABLE FOR ANY CLAIM, DAMAGES
# OR OTHER LIABILITY, WHETHER IN AN ACTION OF CONTRACT, TORT OR OTHERWISE,
# ARISING FROM, OUT OF OR IN CONNECTION WITH THE SOFTWARE OR THE USE OR
# OTHER DEALINGS IN THE SOFTWARE.
#
# Except as contained in this notice, the name of Maxim Integrated
# Products, Inc. shall not be used except as stated in the Maxim Integrated
# Products, Inc. Branding Policy.
#
# The mere transfer of this software does not imply any licenses
# of trade secrets, proprietary technology, copyrights, patents,
# trademarks, maskwork rights, or any other form of intellectual
# property whatsoever. Maxim Integrated Products, Inc. retains all
# ownership rights.
#
##############################################################################
#
# Copyright 2023 Analog Devices, Inc.
#
# Licensed under the Apache License, Version 2.0 (the "License");
# you may not use this file except in compliance with the License.
# You may obtain a copy of the License at
#
#     http://www.apache.org/licenses/LICENSE-2.0
#
# Unless required by applicable law or agreed to in writing, software
# distributed under the License is distributed on an "AS IS" BASIS,
# WITHOUT WARRANTIES OR CONDITIONS OF ANY KIND, either express or implied.
# See the License for the specific language governing permissions and
# limitations under the License.
#
##############################################################################
"""
max_ble_hci_cli.py

Description: CLI Client to use MAX-BLE-HCI

"""
import argparse
import logging
import os
import signal

# pylint: disable=unused-import,too-many-lines
try:
    import readline
except ImportError:
    import gnureadline as readline

# pylint: enable=unused-import
import sys
from argparse import RawTextHelpFormatter

# pylint: disable=import-error
from colorlog import ColoredFormatter

from max_ble_hci import BleHci
from max_ble_hci.constants import PayloadOption, PhyOption
from max_ble_hci.data_params import AdvParams, EstablishConnParams, ScanParams
from max_ble_hci.utils import convert_str_address

# pylint: enable=import-error




logger = logging.getLogger(__name__)
logger.setLevel(logging.DEBUG)

console_handler = logging.StreamHandler()
console_handler.setLevel(logging.DEBUG)

formatter = ColoredFormatter(
    "%(log_color)s%(levelname)-8s%(reset)s %(blue)s%(message)s",
    datefmt=None,
    reset=True,
    log_colors={
        "DEBUG": "cyan",
        "INFO": "green",
        "WARNING": "yellow",
        "ERROR": "red",
        "CRITICAL": "red,bg_white",
    },
    secondary_log_colors={},
    style="%",
)

console_handler.setFormatter(formatter)
logger.addHandler(console_handler)


EXIT_FUNC_MAGIC = 999
DEFAULT_BAUD = 115200
DEFAULT_ADV_INTERVAL = 0x60
DEFAULT_SCAN_INTERVAL = 0x10
DEFAULT_CONN_INTERVAL = 0x6  # 7.5 ms
DEFAULT_SUP_TIMEOUT = 0x64  # 1 s


class ArgumentParser(argparse.ArgumentParser):
    """Argument  Parser

    Parameters
    ----------
    argparse : base parser
        Child class adding functionality to basic Argument Parser
    """

    def error(self, message):  # pylint: disable=unused-argument
        logger.error("Invalid input. Refer to 'help' for available commands.'")
        self.exit(2)


def _hex_int(hex_str: str) -> int:
    return int(hex_str, 16)


def _signal_handler(_signal, _fname):  # pylint: disable=unused-argument
    print()
    sys.exit(0)


def _run_input_cmds(commands, terminal):
    for cmd in commands:
        try:
            # pylint: disable=used-before-assignment
            _args = terminal.parse_args(cmd.split())
            _args.func(_args)
        except AttributeError:
            continue
        # Catch SystemExit, allows user to ctrl-c to quit the current command
        except SystemExit as _err:
            if _err.code != 0:
                if _err.code == EXIT_FUNC_MAGIC:
                    sys.exit(0)

                sys.exit(_err.code)
    return True


def main():
    """
    MAIN
    """
    # pylint: disable=too-many-locals,too-many-branches,too-many-statements
    command_state = ""

    # Setup the signal handler to catch the ctrl-C
    signal.signal(signal.SIGINT, _signal_handler)

    # Setup the command line description text
    cli_description = f"""
        Bluetooth Low Energy HCI tool.
        This tool is used in tandem with the BLE controller examples. 
        This tool sends HCI commands through the serial port to the target device. 
        It will receive and print the HCI events received from the target device.
        Serial port is configured as 8N1, no flow control, default baud rate of {str(DEFAULT_BAUD)}
        """

    # Parse the command line arguments
    parser = argparse.ArgumentParser(
        description=cli_description, formatter_class=RawTextHelpFormatter
    )

    parser.add_argument("--version", action="version", version="%(prog)s 1.3.0")

    parser.add_argument("serial_port", help="Serial port path or COM#")
    parser.add_argument(
        "-b",
        "--baud",
        dest="baudRate",
        type=int,
        default=DEFAULT_BAUD,
        help="Serial port baud rate. Default: " + str(DEFAULT_BAUD),
    )

    parser.add_argument(
        "-efc",
        "--enable-flow-control",
        action="store_false",
        default=False,
        help="Enable flow control Default: False",
    )
    parser.add_argument(
        "-m",
        "--monitor-trace-port",
        dest="monPort",
        default=None,
        help="Monitor Trace Msg Serial Port path or COM#. Default: None",
    )
    parser.add_argument(
        "-i",
        "--id-tag",
        dest="idtag",
        default="DUT",
        help="Board ID tag for printing trace messages. Default: None",
    )
    parser.add_argument(
        "-c",
        "--commands",
        dest="commands",
        nargs="*",
        default=None,
        help="""Commands to run on startup.
        If more than 1, separate commands with a semicolon (;).""",
    )

    parser.add_argument(
        "-t",
        "--trace_level",
        dest="trace_level",
        type=int,
        default=3,
        help="""Set the trace level
        0: Error only
        1: Warning/Error
        2: Info/Warning/Error
        3: All messages
        Default: 3""",
    )

    args = parser.parse_args()

    hci = BleHci(
        args.serial_port,
        baud=args.baudRate,
        id_tag=args.idtag,
        async_callback=print,
        evt_callback=print,
        flowcontrol=args.enable_flow_control,
        recover_on_power_loss=True,
    )
    hci.logger.setLevel(args.trace_level)

    print("Bluetooth Low Energy HCI tool")
    print(f"Serial port: {args.serial_port}")
    print(f"Monitor Trace Msg Serial Port: {args.monPort}")
    print(f"8N1 {args.baudRate}")

    commands = args.commands
    if commands:
        if len(commands) > 1:
            commands = " ".join(commands)
        else:
            commands = commands[0]

        commands = commands.split(";")
        commands = [x.strip() for x in commands]

        print("Startup commands: ")
        for command in commands:
            print(f"\t{command}")

    # Start the terminal argparse
    terminal = ArgumentParser(prog="", add_help=True)
    subparsers = terminal.add_subparsers()

    clear_parser = subparsers.add_parser(
        "clear",
        aliases=["cls"],
        help="Clear the screen",
        formatter_class=RawTextHelpFormatter,
    )

    clear_parser.set_defaults(
        func=lambda _: os.system("cls" if os.name == "nt" else "clear")
    )
    #### UPDATE PARSER ####
    update_parser = subparsers.add_parser(
        "update", help="update the firmware", formatter_class=RawTextHelpFormatter
    )
<<<<<<< HEAD
    update_parser.add_argument("addr", help="start address of memory bank to upload")
    update_parser.add_argument("update", help="name of application file")
    update_parser.set_defaults(
        func=lambda args: print(hci.firmware_update(args.addr, args.update)),
=======
    update_parser.add_argument("update", help="name of application file")
    update_parser.set_defaults(
        func=lambda args: print(hci.firmware_update(args.update)),
>>>>>>> c733fd26
        which="update",
    )

    #### RESET PARSER ####
    reset_parser = subparsers.add_parser(
        "sysreset", help="reset the firmware", formatter_class=RawTextHelpFormatter
    )

    reset_parser.set_defaults(
        func=lambda args: print(hci.reset_device()),
        which="sysreset",
    )

<<<<<<< HEAD
=======
    #### SET_FLASH_ADDR PARSER ####
    set_addr_parser = subparsers.add_parser(
        "setflash",
        help="set the flash start address",
        formatter_class=RawTextHelpFormatter,
    )

    set_addr_parser.add_argument("addr", help="start address of memory bank to upload")

    set_addr_parser.set_defaults(
        func=lambda args: print(hci.set_flash_addr(args.addr)),
        which="setflash",
    )

>>>>>>> c733fd26
    #### ERASE PARSER ####
    erase_parser = subparsers.add_parser(
        "erase", help="erase the flash", formatter_class=RawTextHelpFormatter
    )

<<<<<<< HEAD
    erase_parser.add_argument("addr", help="start address of memory bank to be erased")

    erase_parser.set_defaults(
        func=lambda args: print(hci.erase_page(args.addr)),
=======
    erase_parser.set_defaults(
        func=lambda args: print(hci.erase_memory()),
>>>>>>> c733fd26
        which="erase",
    )

    #### ADDR PARSER ####
    addr_parser = subparsers.add_parser(
        "addr", help="Set the device address.", formatter_class=RawTextHelpFormatter
    )
    addr_parser.add_argument("addr", help="Device address, ex: 00:11:22:33:44:55")
    addr_parser.set_defaults(
        func=lambda args: print(hci.set_address(args.addr)),
        which="addr",
    )

    memstats_parser = subparsers.add_parser(
        "memstats",
        help="Get BLE stack memory usage statistics",
        formatter_class=RawTextHelpFormatter,
    )

    memstats_parser.set_defaults(func=lambda _: print(hci.get_memory_stats()))

    #### ADV PARSER ####
    adv_parser = subparsers.add_parser(
        "adv-start",
        help="Start advertising",
        formatter_class=RawTextHelpFormatter,
    )
    adv_parser.add_argument(
        "-i",
        "--interval",
        dest="adv_interval",
        type=_hex_int,
        default=DEFAULT_ADV_INTERVAL,
        help=f"""Advertising interval in units of 0.625 ms, 16-bit hex number 0x0020 - 0x4000.
        Default: 0x{DEFAULT_ADV_INTERVAL}""",
    )
    adv_parser.add_argument(
        "-n", "--name", type=str, default="", help="Advertising name"
    )
    adv_parser.add_argument(
        "--no-connect",
        dest="connect",
        action="store_false",
        help="Disable advertising as a connectable device.",
    )

    adv_parser.set_defaults(
        func=lambda args: print(
            hci.start_advertising(
                connect=args.connect,
                adv_params=AdvParams(
                    adv_type=0 if args.connect else 0x3,
                    interval_min=args.adv_interval,
                    interval_max=args.adv_interval,
                ),
                adv_name=args.name,
            )
        ),
        which="adv",
    )
    adv_stop_parser = subparsers.add_parser(
        "adv-stop",
        help="Stop advertising",
        formatter_class=RawTextHelpFormatter,
    )
    adv_stop_parser.set_defaults(func=lambda _: print(hci.enable_adv(False)))

    #### SCAN PARSER ####
    scan_parser = subparsers.add_parser(
        "scan",
        help="Send scanning commands and print scan reports, ctrl-c to exit.",
        formatter_class=RawTextHelpFormatter,
    )
    scan_parser.add_argument(
        "-i",
        "--interval",
        dest="scan_interval",
        type=_hex_int,
        default=DEFAULT_SCAN_INTERVAL,
        help=f"""Scanning interval in units of 0.625 ms, 16-bit hex number 0x0004 - 0x4000.
        Default: 0x{DEFAULT_SCAN_INTERVAL}""",
    )
    scan_parser.set_defaults(
        func=lambda args: print(
            hci.set_scan_params(
                scan_params=ScanParams(scan_interval=args.scan_interval)
            )
        )
        or hci.enable_scanning(enable=True),
        which="scan",
    )

    #### INIT PARSER ####
    init_parser = subparsers.add_parser(
        "init",
        help="Send the initiating commands to open a connection",
        formatter_class=RawTextHelpFormatter,
    )
    init_parser.add_argument(
        "addr", help="Address of peer to connect with, ex: 00:11:22:33:44:55"
    )
    init_parser.add_argument(
        "-i",
        "--interval",
        dest="conn_interval",
        type=_hex_int,
        default=DEFAULT_CONN_INTERVAL,
        help=f"""Connection interval in units of 1.25ms, 16-bit hex number 0x0006 - 0x0C80."
        Default: {hex(DEFAULT_CONN_INTERVAL)}""",
    )
    init_parser.add_argument(
        "-t",
        "--timeout",
        dest="sup_timeout",
        type=_hex_int,
        default=DEFAULT_SUP_TIMEOUT,
        help=f"""Supervision timeout in units of 10ms, 16-bit hex number 0x000A - 0x0C80.
        "Default: {hex(DEFAULT_SUP_TIMEOUT)}""",
    )
    init_parser.set_defaults(
        func=lambda args: print(
            hci.init_connection(
                addr=convert_str_address(args.addr[::-1]),
                interval=args.conn_interval,
                sup_timeout=args.sup_timeout,
                conn_params=EstablishConnParams(
                    peer_addr=convert_str_address(args.addr),
                    conn_interval_min=args.conn_interval,
                    conn_interval_max=args.conn_interval,
                ),
            )
        )
    )

    datalen_parser = subparsers.add_parser(
        "data-len", help="Set the max data length", formatter_class=RawTextHelpFormatter
    )
    datalen_parser.set_defaults(func=lambda _: hci.set_data_len(), which="dataLen")

    send_acl_parser = subparsers.add_parser(
        "send-acl",
        help="Send ACL packets",
        formatter_class=RawTextHelpFormatter,
    )
    send_acl_parser.add_argument(
        "packet_len",
        type=int,
        help="Number of bytes per ACL packet, 16-bit decimal 1-65535, 0 to disable.",
    )
    send_acl_parser.add_argument(
        "num_packets",
        type=int,
        help="Number of packets to send, 8-bit decimal 1-255, 0 to enable auto-generate",
    )
    send_acl_parser.add_argument(
        "--handle",
        type=int,
        default=0,
        help="Number of bytes per ACL packet, 16-bit decimal 1-65535, 0 to disable.",
    )

    def auto_acl(args):
        if args.num_packets == 0:
            print(hci.enable_autogenerate_acl(args.packet_len))
        print(hci.generate_acl(args.handle, args.packet_len, args.num_packets))

    send_acl_parser.set_defaults(func=auto_acl)

    sinl_acl_parser = subparsers.add_parser(
        "sink-acl",
        help="Sink ACL packets, do not send events to host",
        formatter_class=RawTextHelpFormatter,
    )
    sinl_acl_parser.add_argument("-e", "--enable", default=1)
    sinl_acl_parser.set_defaults(
        func=lambda _: print(hci.enable_acl_sink(bool(args.enable))),
    )
    adv_stats_parser = subparsers.add_parser(
        "adv-stats",
        aliases=["as"],
        help="Get the advertising stats",
        formatter_class=RawTextHelpFormatter,
    )

    adv_stats_parser.set_defaults(func=lambda _: print(hci.get_adv_stats()))

    scan_stats_parser = subparsers.add_parser(
        "scan-stats",
        aliases=["ss"],
        help="Get the scan stats",
        formatter_class=RawTextHelpFormatter,
    )

    scan_stats_parser.set_defaults(func=lambda _: print(hci.get_scan_stats()))

    conn_stats_parser = subparsers.add_parser(
        "conn-stats",
        aliases=["cs"],
        help="Get the connection stats",
        formatter_class=RawTextHelpFormatter,
    )

    conn_stats_parser.set_defaults(
        func=lambda _: print(hci.get_conn_stats()), which="connstats"
    )

    test_stats_parser = subparsers.add_parser(
        "test-stats",
        aliases=["ts"],
        help="Get the test stats",
        formatter_class=RawTextHelpFormatter,
    )

    test_stats_parser.set_defaults(func=lambda _: print(hci.get_test_stats()))

    rssi_parser = subparsers.add_parser(
        "rssi",
        help="Get an RSSI sample using CCA",
        formatter_class=RawTextHelpFormatter,
    )
    rssi_parser.add_argument("-c", "--channel", default=0)

    def _print_rssi(_args):
        rssi, status = hci.get_rssi_vs(_args.channel)
        print(f"RSSI (dBm): {rssi}")
        print(status)

    rssi_parser.set_defaults(func=_print_rssi)

    #### RESET PARSER ####
    reset_parser = subparsers.add_parser("reset", help="Sends an HCI reset command")
    reset_parser.set_defaults(func=lambda _: print(hci.reset()), which="reset")

    #### TX TEST PARSER ####
    tx_test_parser = subparsers.add_parser(
        "tx-test",
        aliases=["tx"],
        help="Execute the transmitter test.",
        formatter_class=RawTextHelpFormatter,
    )
    tx_test_parser.add_argument(
        "-c",
        "--channel",
        type=int,
        dest="channel",
        default=0,
        help="TX test channel, 0-39. Default: 0",
    )
    tx_test_parser.add_argument(
        "--phy",
        dest="phy",
        type=int,
        default=1,
        help="""Tx Test PHY
        1: 1M
        2: 2M
        3: S8
        4: S2
        Default: 1M""",
    )
    tx_test_parser.add_argument(
        "-p",
        "--payload",
        dest="payload",
        type=int,
        default=0,
        help="""Tx Test Payload
        0: PRBS9
        1:11110000
        2:10101010
        3: PRBS15
        4: 11111111
        5:00000000
        6:00001111
        7: 01010101
        Default: PRBS9""",
    )
    tx_test_parser.add_argument(
        "-pl",
        "--packet-length",
        type=int,
        default=0,
        help="Tx packet length, number of bytes per packet, 0-255. Default: 0",
    )

    tx_test_parser.set_defaults(
        func=lambda args: print(
            hci.tx_test(
                channel=args.channel,
                phy=PhyOption(args.phy),
                payload=PayloadOption(args.payload),
                packet_len=args.packet_length,
            )
        ),
    )

    tx_test_vs_parser = subparsers.add_parser(
        "txtestvs",
        aliases=["txvs"],
        help="Execute the vendor-specific transmitter test",
        formatter_class=RawTextHelpFormatter,
    )
    tx_test_vs_parser.add_argument(
        "-c",
        "--channel",
        type=int,
        dest="channel",
        default=0,
        help="Tx test channel. Default: 0",
    )
    tx_test_vs_parser.add_argument(
        "--phy",
        dest="phy",
        type=int,
        default=1,
        help="""Tx Test PHY
        1: 1M
        2: 2M
        3: S8
        4:S2
        Default: 1M""",
    )
    tx_test_vs_parser.add_argument(
        "-p",
        "--payload",
        dest="payload",
        type=int,
        default=0,
        help="""Tx Test Payload
        0: PRBS9
        1: 11110000
        2: 10101010
        3: PRBS15
        4: 11111111
        5: 00000000
        6: 00001111
        7: 01010101
        Default: PRBS9
        """,
    )
    tx_test_vs_parser.add_argument(
        "-pl",
        "--packet-length",
        dest="packet_length",
        type=int,
        default=0,
        help="Tx packet length, number of bytes per packet, 0-255. Default: 0",
    )
    tx_test_vs_parser.add_argument(
        "-n",
        "--num-packets",
        dest="num_packets",
        type=int,
        default=0,
        help="Number of packets to transmit, 2 bytes hex, 0 equals infinite. Default: 0",
    )
    tx_test_vs_parser.set_defaults(
        func=lambda args: print(
            hci.tx_test_vs(
                channel=args.channel,
                phy=args.phy,
                payload=args.payload,
                packet_len=args.packet_length,
                num_packets=args.num_packets,
            )
        )
    )

    #### RXTEST PARSER ####
    rx_test_parser = subparsers.add_parser(
        "rx-test",
        aliases=["rx"],
        help="Execute the receiver test",
        formatter_class=RawTextHelpFormatter,
    )
    rx_test_parser.add_argument(
        "-c",
        "--channel",
        dest="channel",
        type=int,
        default=0,
        help="Rx test channel, 0-39. Default: 0",
    )
    rx_test_parser.add_argument(
        "--phy",
        dest="phy",
        type=int,
        default=1,
        help="""Rx Test PHY
        1: 1M
        2: 2M
        3: S8
        4: S2
        Default: 1""",
    )
    rx_test_parser.set_defaults(
        func=lambda args: print(
            hci.rx_test(channel=args.channel, phy=PhyOption(args.phy))
        )
    )

    #### RXTESTVS PARSER ####
    rx_test_vs_parser = subparsers.add_parser(
        "rx-test-vs",
        aliases=["rxvs"],
        help="Execute the vendor-specific receiver test",
        formatter_class=RawTextHelpFormatter,
    )
    rx_test_vs_parser.add_argument(
        "-c",
        "--channel",
        dest="channel",
        type=int,
        default=0,
        help="Rx test channel. Default: 0",
    )
    rx_test_vs_parser.add_argument(
        "--phy",
        dest="phy",
        type=int,
        default=1,
        help="""Rx Test PHY
        1: 1M
        2: 2M
        3: S8
        4: S2
        Default: 1""",
    )
    rx_test_vs_parser.add_argument(
        "-m",
        "--mod-idx",
        dest="modulationIdx",
        type=int,
        default=0,
        help="Vendor-specific modulation index",
    )
    rx_test_vs_parser.add_argument(
        "-n",
        "--num_packets",
        dest="num_packets",
        type=int,
        default=0,
        help="Number of packets to transmit, 2 bytes hex, 0 equals infinite. Default: 0",
    )
    rx_test_vs_parser.set_defaults(
        func=lambda args: print(
            hci.rx_test_vs(
                channel=args.channel,
                phy=PhyOption(args.phy),
                modulation_idx=args.modulationIdx,
                num_packets=args.num_packets,
            )
        ),
    )

    #### ENDTEST PARSER ####
    endtest_parser = subparsers.add_parser(
        "end-test",
        aliases=["end"],
        help="End the Tx/Rx test, print the number of correctly received packets",
        formatter_class=RawTextHelpFormatter,
    )

    def _end_test(_args):
        rx_packets, status = hci.end_test()
        print(f"RX Received: {rx_packets}")
        print(status)

    endtest_parser.set_defaults(func=_end_test)

    #### RESET TEST STATS PARSER ####
    reset_test_stats_parser = subparsers.add_parser(
        "reset-ts",
        aliases=["rsts"],
        help="Reset accumulated stats from DTM",
        formatter_class=RawTextHelpFormatter,
    )
    reset_test_stats_parser.set_defaults(
        func=lambda _: print(hci.reset_test_stats()), which="reset-test-stats"
    )

    #### RESET CONNECTION STATS PARSER ####
    reset_connection_stats_parser = subparsers.add_parser(
        "reset-cs",
        aliases=["rscs"],
        help="Reset accumulated stats from connection mode",
        formatter_class=RawTextHelpFormatter,
    )
    reset_connection_stats_parser.set_defaults(
        func=lambda _: print(hci.reset_connection_stats()),
        which="reset-connection-stats",
    )
    #### RESET Adv STATS PARSER ####
    reset_adv_stats_parser = subparsers.add_parser(
        "reset-adv-stats",
        aliases=["rsas"],
        help="Reset accumulated stats from connection mode",
        formatter_class=RawTextHelpFormatter,
    )
    reset_adv_stats_parser.set_defaults(
        func=lambda _: print(hci.reset_adv_stats()),
    )

    reset_scan_stats_parser = subparsers.add_parser(
        "reset-scan-stats",
        aliases=["rsss"],
        help="Reset accumulated stats from connection mode",
        formatter_class=RawTextHelpFormatter,
    )
    reset_scan_stats_parser.set_defaults(
        func=lambda _: print(hci.reset_scan_stats()),
    )

    #### SET PHY PARSER ####
    set_phy_parser = subparsers.add_parser(
        "set-phy",
        aliases=["sp"],
        help="Set the PHY.",
        formatter_class=RawTextHelpFormatter,
    )
    set_phy_parser.add_argument(
        "-c",
        "--conn-handle",
        type=int,
        dest="handle",
        default=0,
        help="Connection handle. Default: 0",
    )
    set_phy_parser.add_argument(
        "-p",
        "--phy",
        dest="phy",
        type=int,
        default=1,
        help="""Desired PHY
        1: 1M
        2: 2M
        3: S2
        4: S8
        Default: 1M""",
    )
    phy_lut = {
        1: PhyOption.PHY_1M,
        2: PhyOption.PHY_2M,
        3: PhyOption.PHY_CODED_S2,
        4: PhyOption.PHY_CODED_S8,
    }
    set_phy_parser.set_defaults(
        func=lambda _: print(
            hci.set_phy(
                handle=args.handle, tx_phys=phy_lut[args.phy], rx_phys=phy_lut[args.phy]
            )
        ),
        which="set-phy",
    )

    #### TXPOWER PARSER ####
    txpower_parser = subparsers.add_parser(
        "tx-power",
        aliases=["txp"],
        help="Set the Tx power",
        formatter_class=RawTextHelpFormatter,
    )
    txpower_parser.add_argument(
        "power", type=int, help="Integer power setting in units of dBm."
    )

    txpower_parser.set_defaults(
        func=lambda args: print(hci.set_adv_tx_power(args.power)),
    )

    discon_parser = subparsers.add_parser(
        "discon",
        aliases=["dc"],
        help="Send the command to disconnect",
        formatter_class=RawTextHelpFormatter,
    )

    discon_parser.set_defaults(func=lambda _: print(hci.disconnect()), which="discon")

    set_ch_map_parser = subparsers.add_parser(
        "set-chmap",
        help="Set the connection channel map to a given channel.",
        formatter_class=RawTextHelpFormatter,
    )
    set_ch_map_parser.add_argument(
        "channel",
        type=int,
        nargs="?",
        help="""Channel to use in channel map
        Will set the channel map to the given channel plus one additional channel.""",
    )
    set_ch_map_parser.add_argument(
        "-m",
        "--mask",
        dest="mask",
        type=_hex_int,
        help=""""4-byte hex number to use a channel map.
        0xFFFFFFFFFF uses all channels, 0x000000000F will use channels 0-3, etc""",
    )
    set_ch_map_parser.add_argument(
        "--handle",
        dest="handle",
        type=int,
        default=0,
        help="Connection handle, integer. Default: 0",
    )
    set_ch_map_parser.set_defaults(
        func=lambda args: hci.set_channel_map(channels=args.mask, handle=args.handle),
    )

    cmd_parser = subparsers.add_parser(
        "cmd", help="Send raw HCI command", formatter_class=RawTextHelpFormatter
    )
    cmd_parser.add_argument(
        "cmd",
        help='String of hex bytes LSB first\nex: "01030C00" to send HCI Reset command',
    )
    cmd_parser.add_argument(
        "-t",
        "--timeout",
        dest="timeout",
        type=int,
        help="Command timeout, Default: None",
    )

    cmd_parser.set_defaults(
        func=lambda args: print(hci.write_command_raw(bytes.fromhex(args.command)))
    )

    #### EXIT PARSER ####
    exit_parser = subparsers.add_parser(
        "exit",
        aliases=["quit", "q"],
        help="Exit the program",
        formatter_class=RawTextHelpFormatter,
    )
    exit_parser.set_defaults(func=lambda _: sys.exit(EXIT_FUNC_MAGIC), which="exit")

    ls_parser = subparsers.add_parser(
        "ls",
        help="List directory",
        formatter_class=RawTextHelpFormatter,
    )

    ls_parser.add_argument("ls_dir", nargs="?", default=".")
    ls_parser.set_defaults(
        func=lambda args: [print(x) for x in os.listdir(args.ls_dir)]
    )
    cd_parser = subparsers.add_parser(
        "cd",
        help="change working directory",
        formatter_class=RawTextHelpFormatter,
    )
    cd_parser.add_argument("dir")
    cd_parser.set_defaults(func=lambda args: os.chdir(args.dir))

    pwd_parser = subparsers.add_parser(
        "pwd",
        help="print working directory",
        formatter_class=RawTextHelpFormatter,
    )
    pwd_parser.set_defaults(func=lambda args: print(os.getcwd()))

    run_parser = subparsers.add_parser(
        "run",
        help="run command via os",
        formatter_class=RawTextHelpFormatter,
    )
    run_parser.add_argument("run", nargs="+")
    run_parser.set_defaults(func=lambda args: os.system(" ".join(args.run)))

    #### HELP PARSER ####
    help_parser = subparsers.add_parser("help", aliases=["h"], help="Show help message")
    help_parser.set_defaults(func=lambda _: terminal.print_help(), which="help")

    def _completer(text, state):
        commands = subparsers.choices.keys()
        matches = [cmd for cmd in commands if cmd.startswith(text)]
        return matches[state] if state < len(matches) else None

    readline.set_completer(_completer)
    readline.parse_and_bind("tab: complete")
    readline.set_completer_delims(readline.get_completer_delims().replace("-", ""))

    command_run = False
    if commands:
        command_run = _run_input_cmds(commands, terminal)

    while True:
        if commands and not command_run:
            logger.info("Port set, running input commands.")
            command_run = _run_input_cmds(commands, terminal)

        command_str = input(f"{command_state}>>> ")

        # just an empty command
        if command_str in ("", os.linesep):
            continue

        try:
            args = terminal.parse_args(command_str.split())
            try:
                args.func(args)
            except AttributeError as err:
                logger.error(str(err))
                continue

        except SystemExit as err:
            if err.code == EXIT_FUNC_MAGIC:
                sys.exit(0)
            elif err.code != 0:
                logger.error(
                    "Process finished with exit code %s (%s)", err, type(err).__name__
                )

        except Exception as err:  # pylint: disable=broad-exception-caught
            logger.error("Unexpected exception %s", type(err).__name__)


################## MAIN ##################
if __name__ == "__main__":
    main()<|MERGE_RESOLUTION|>--- conflicted
+++ resolved
@@ -288,16 +288,10 @@
     update_parser = subparsers.add_parser(
         "update", help="update the firmware", formatter_class=RawTextHelpFormatter
     )
-<<<<<<< HEAD
     update_parser.add_argument("addr", help="start address of memory bank to upload")
     update_parser.add_argument("update", help="name of application file")
     update_parser.set_defaults(
         func=lambda args: print(hci.firmware_update(args.addr, args.update)),
-=======
-    update_parser.add_argument("update", help="name of application file")
-    update_parser.set_defaults(
-        func=lambda args: print(hci.firmware_update(args.update)),
->>>>>>> c733fd26
         which="update",
     )
 
@@ -311,37 +305,15 @@
         which="sysreset",
     )
 
-<<<<<<< HEAD
-=======
-    #### SET_FLASH_ADDR PARSER ####
-    set_addr_parser = subparsers.add_parser(
-        "setflash",
-        help="set the flash start address",
-        formatter_class=RawTextHelpFormatter,
-    )
-
-    set_addr_parser.add_argument("addr", help="start address of memory bank to upload")
-
-    set_addr_parser.set_defaults(
-        func=lambda args: print(hci.set_flash_addr(args.addr)),
-        which="setflash",
-    )
-
->>>>>>> c733fd26
     #### ERASE PARSER ####
     erase_parser = subparsers.add_parser(
         "erase", help="erase the flash", formatter_class=RawTextHelpFormatter
     )
 
-<<<<<<< HEAD
     erase_parser.add_argument("addr", help="start address of memory bank to be erased")
 
     erase_parser.set_defaults(
         func=lambda args: print(hci.erase_page(args.addr)),
-=======
-    erase_parser.set_defaults(
-        func=lambda args: print(hci.erase_memory()),
->>>>>>> c733fd26
         which="erase",
     )
 
