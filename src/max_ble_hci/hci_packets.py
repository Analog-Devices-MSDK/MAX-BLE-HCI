--- conflicted
+++ resolved
@@ -500,12 +500,8 @@
         try:
             self.evt_code = EventCode(evt_code)
         except ValueError:
-<<<<<<< HEAD
             warnings.warn(f"Unknown event code {evt_code}. Storing as byte object.", RuntimeWarning)
             self.evt_code = evt_code
-=======
-            warnings.warn("unsupported event code", RuntimeWarning)
->>>>>>> 2a93acbd
         self.length = length
         self.status = StatusCode(status) if status is not None else None
         self.evt_subcode = EventSubcode(evt_subcode) if evt_subcode else None
@@ -588,14 +584,8 @@
                 evt_code=serialized_event[0],
                 length=serialized_event[1],
                 status=serialized_event[2],
-<<<<<<< HEAD
                 evt_params=serialized_event[3:]
             )
-=======
-                evt_params=serialized_event[3:],
-            )
-
->>>>>>> 2a93acbd
         return pkt
 
     def get_return_params(
