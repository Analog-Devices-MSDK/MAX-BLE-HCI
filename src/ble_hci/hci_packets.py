--- conflicted
+++ resolved
@@ -73,16 +73,11 @@
         self.ogf = self._enum_to_int(ogf)
         self.ocf = self._enum_to_int(ocf)
         self.length = self._get_length(params)
-<<<<<<< HEAD
         self.opcode = CommandPacket.make_hci_opcode(self.ogf, self.ocf)
         if params:
             self.params = params if isinstance(params, list) else [params]
         else:
             self.params = None
-=======
-        self.opcode = CommandPacket.make_hci_opcode(ocf=self.ocf, ogf=self.ogf)
-        self.params = params
->>>>>>> b1fdc8a5
 
 
     def __repr__(self):
@@ -97,16 +92,11 @@
     def _get_length(self, params):
         if params is None:
             return 0
-<<<<<<< HEAD
         if isinstance(params, int):
             return _byte_length(params)
         
         return sum([_byte_length(x) for x in params])
         
-=======
-        else:
-            return sum(_byte_length(value) for value in params)
->>>>>>> b1fdc8a5
 
     @staticmethod
     def make_hci_opcode(ogf: OGF, ocf: OCF):
@@ -172,16 +162,8 @@
         if self.params:
             for param in self.params:
                 num_bytes = _byte_length(param)
-                values = param.to_bytes(num_bytes, endianness)
-                
-                serialized_cmd.extend(values)
-
-<<<<<<< HEAD
                 serialized_cmd.extend(param.to_bytes(num_bytes, endianness.value))
 
-=======
-        
->>>>>>> b1fdc8a5
         return serialized_cmd
 
 
