#! /usr/bin/env python3
###############################################################################
#
#
# Copyright (C) 2023 Maxim Integrated Products, Inc., All Rights Reserved.
#
# Permission is hereby granted, free of charge, to any person obtaining a
# copy of this software and associated documentation files (the "Software"),
# to deal in the Software without restriction, including without limitation
# the rights to use, copy, modify, merge, publish, distribute, sublicense,
# and/or sell copies of the Software, and to permit persons to whom the
# Software is furnished to do so, subject to the following conditions:
#
# The above copyright notice and this permission notice shall be included
# in all copies or substantial portions of the Software.
#
# THE SOFTWARE IS PROVIDED "AS IS", WITHOUT WARRANTY OF ANY KIND, EXPRESS
# OR IMPLIED, INCLUDING BUT NOT LIMITED TO THE WARRANTIES OF
# MERCHANTABILITY, FITNESS FOR A PARTICULAR PURPOSE AND NONINFRINGEMENT.
# IN NO EVENT SHALL MAXIM INTEGRATED BE LIABLE FOR ANY CLAIM, DAMAGES
# OR OTHER LIABILITY, WHETHER IN AN ACTION OF CONTRACT, TORT OR OTHERWISE,
# ARISING FROM, OUT OF OR IN CONNECTION WITH THE SOFTWARE OR THE USE OR
# OTHER DEALINGS IN THE SOFTWARE.
#
# Except as contained in this notice, the name of Maxim Integrated
# Products, Inc. shall not be used except as stated in the Maxim Integrated
# Products, Inc. Branding Policy.
#
# The mere transfer of this software does not imply any licenses
# of trade secrets, proprietary technology, copyrights, patents,
# trademarks, maskwork rights, or any other form of intellectual
# property whatsoever. Maxim Integrated Products, Inc. retains all
# ownership rights.
#
##############################################################################
#
# Copyright 2023 Analog Devices, Inc.
#
# Licensed under the Apache License, Version 2.0 (the "License");
# you may not use this file except in compliance with the License.
# You may obtain a copy of the License at
#
#     http://www.apache.org/licenses/LICENSE-2.0
#
# Unless required by applicable law or agreed to in writing, software
# distributed under the License is distributed on an "AS IS" BASIS,
# WITHOUT WARRANTIES OR CONDITIONS OF ANY KIND, either express or implied.
# See the License for the specific language governing permissions and
# limitations under the License.
#
##############################################################################
"""Contains objects used for the creation of HCI packets."""
# pylint: disable=too-many-arguments
from __future__ import annotations
from enum import Enum
from typing import List, Optional, Union

from .packet_codes import EventCode, EventSubcode, StatusCode
from .packet_defs import OCF, OGF, PacketType


def _byte_length(num: int):
    """Calculate the length of an integer in bytes.
    
    PRIVATE
    
    """
    return max((num.bit_length() + 7) // 8, 1)


class Endian(Enum):
<<<<<<< HEAD
    """Endian byte-order definitions."""
=======
    """DOCSTRING"""
>>>>>>> 777e0e11

    LITTLE = "little"
    """Little endian byte order."""

    BIG = "big"
    """Big endian byte order."""


class CommandPacket:
    """Serializer for HCI command packets.

    Object defines a container/serializer for HCI command
    packets. Initializing an instance of the object creates
    a container which stores the desired command opcode and
    parameters. A serialized command can then be generated
    through the use of the `to_bytes` function. In the event
    that an opcode is needed but a full packet is not, the
    static method `make_hci_opcode` can be called without
    initializing an instance of the object.

    Parameters
    ----------
    ogf : Union[OGF, int]
        Opcode group field.
    ocf : Union[OCF, int]
        Opcode command field.
    params : Union[List[int], int], optional
        Command parameters, if any.

    Attributes
    ----------
    ogf : OGF
        Opcode group field.
    ocf : OCF
        Opcode command field.
    length : int
        Total length of command parameters.
    opcode : int
        Command opcode.
    params : Union[List[int], int], optional
        Command parameters, if any.

    """
<<<<<<< HEAD
    def __init__(
        self,
        ogf: Union[OGF, int],
        ocf: Union[OCF, int],
        params: Optional[Union[List[int], int]]=None
    ):
=======
    Command Packet Class
    """

    def __init__(self, ogf, ocf, params=None) -> None:
>>>>>>> 777e0e11
        self.ogf = self._enum_to_int(ogf)
        self.ocf = self._enum_to_int(ocf)
        self.length = self._get_length(params)
        self.opcode = CommandPacket.make_hci_opcode(self.ogf, self.ocf)
        if params is not None:
            self.params = params if isinstance(params, list) else [params]
        else:
            self.params = None

    def __repr__(self) -> str:
        return str(self.__dict__)

    def _enum_to_int(self, num):
        """Convert an enumeration value to an integer.
        
        PRIVATE
        
        """
        if isinstance(num, Enum):
            return num.value
        return num

    def _get_length(self, params):
        """Get parameters length.
        
        PRIVATE
        
        """
        if params is None:
            return 0
        if isinstance(params, int):
            return _byte_length(params)

        return sum(_byte_length(x) for x in params)

    @staticmethod
    def make_hci_opcode(ogf: Union[OGF, int], ocf: Union[OCF, int]) -> int:
        """Make an HCI opcode.
        
        Creates an HCI opcode from the given Opcode Group Field (OGF)
        and Opcode Command Field (OCF) values.

        Parameters
        ----------
        ogf : Union[OGF, int]
            Opcode group field.
        ocf : Union[OCF, int]
            Opcode command field.

        Returns
        -------
        int
            The generated HCI opcode.
        
        """
        if not isinstance(ogf, int):
            if isinstance(ogf, Enum):
                ogf = ogf.value
            else:
                raise TypeError(
                    "Parameter 'ogf' must be an integer or an OGF enumeration."
                )

        if not isinstance(ocf, int):
            if isinstance(ocf, Enum):
                ocf = ocf.value
            else:
                raise TypeError(
                    "Parameter 'ogf' must be an integer or an OCF enumeration."
                )

        return (ogf << 10) | ocf

    def to_bytes(self, endianness: Endian = Endian.LITTLE) -> bytearray:
        """Serialize a command packet.

        Serializes a command packets from the stored attribute
        values into a command data byte array.

        Parameters
        ----------
        endianness : Endian
            Endian byte order to apply during serialization.

        Returns
        -------
        bytearray
            The serialized command.

        """
        serialized_cmd = bytearray()
        serialized_cmd.append(PacketType.COMMAND.value)
        serialized_cmd.append(self.opcode & 0xFF)
        serialized_cmd.append((self.opcode & 0xFF00) >> 8)

        serialized_cmd.append(self.length)

        if self.params is not None:
            for param in self.params:
                num_bytes = _byte_length(param)
                try:
                    serialized_cmd.extend(param.to_bytes(num_bytes, endianness.value))
                except OverflowError:
                    serialized_cmd.extend(
                        param.to_bytes(num_bytes, endianness.value, signed=True)
                    )

        return serialized_cmd

class ExtendedPacket:
    """Serializer for HCI extended command packets.

    Object defines a container/serializer for HCI extended command
    packets. Initializing an instance of the object creates a container
    which stores the desired extended command opcode and payload. A
    serialized command can then be generated through the use of the
    `to_bytes` function. In the event that an opcode is needed but a
    full packet is not, the static method `make_hci_opcode` can be used
    without initializing an instance of the object.

    Parameters
    ----------
    ogf : Union[OGF, int]
        Opcode group field.
    ocf : Union[OCF, int]
        Opcode command field.
    payload : Union[List[int], int], optional
        Command parameters, if any.

    Attributes
    ----------
    ogf : OGF
        Opcode group field.
    ocf : OCF
        Opcode command field.
    length : int
        Total length of command parameters.
    opcode : int
        Command opcode.
    payload : Union[List[int], int], optional
        Command parameters, if any.

    """
    def __init__(
        self,
        ogf: Union[OGF, int],
        ocf: Union[OCF, int],
        payload: Optional[Union[List[int], int]] = None
    ):
        self.ogf = self._enum_to_int(ogf)
        self.ocf = self._enum_to_int(ocf)
        self.length = self._get_length(payload)
        self.opcode = ExtendedPacket.make_hci_opcode(self.ogf, self.ocf)
        if payload is not None:
            self.payload = payload if isinstance(payload, list) else [payload]
        else:
            self.payload = None

    def __repr__(self):
        return str(self.__dict__)

    def _enum_to_int(self, num):
        """Convert an enumeration value to an integer.
        
        PRIVATE
        
        """
        if isinstance(num, Enum):
            return num.value
        return num

    def _get_length(self, pld):
        """Get payload length.
        
        PRIVATE
        
        """
        if pld is None:
            return 0
        if isinstance(pld, int):
            return _byte_length(pld)

        return sum(_byte_length(x) for x in pld)

    @staticmethod
    def make_hci_opcode(ogf: Union[OGF, int], ocf: Union[OCF, int]) -> int:
        """Make an HCI opcode.
        
        Creates an HCI opcode from the given Opcode Group Field (OGF)
        and Opcode Command Field (OCF) values.

        Parameters
        ----------
        ogf : Union[OGF, int]
            Opcode group field.
        ocf : Union[OCF, int]
            Opcode command field.

        Returns
        -------
        int
            The generated HCI opcode.
        
        """
        if not isinstance(ogf, int):
            if isinstance(ogf, Enum):
                ogf = ogf.value
            else:
                raise TypeError(
                    "Parameter 'ogf' must be an integer or an OGF enumeration."
                )

        if not isinstance(ocf, int):
            if isinstance(ocf, Enum):
                ocf = ocf.value
            else:
                raise TypeError(
                    "Parameter 'ogf' must be an integer or an OCF enumeration."
                )

        return (ogf << 10) | ocf

    def to_bytes(self, endianness: Endian = Endian.LITTLE) -> bytearray:
        """Serialize a command packet.

        Serializes a command packets from the stored attribute
        values into a command data byte array.

        Parameters
        ----------
        endianness : Endian
            Endian byte order to apply during serialization.

        Returns
        -------
        bytearray
            The serialized command.

        """
        serialized_cmd = bytearray()
        serialized_cmd.append(PacketType.EXTENDED.value)
        serialized_cmd.append(self.opcode & 0xFF)
        serialized_cmd.append((self.opcode & 0xFF00) >> 8)

        serialized_cmd.append(self.length & 0xFF)
        serialized_cmd.append((self.length & 0xFF00) >> 8)

        if self.payload is not None:
            for param in self.payload:
                num_bytes = _byte_length(param)
                try:
                    serialized_cmd.extend(param.to_bytes(num_bytes, endianness.value))
                except OverflowError:
                    serialized_cmd.extend(
                        param.to_bytes(num_bytes, endianness.value, signed=True)
                    )

        return serialized_cmd

class AsyncPacket:
<<<<<<< HEAD
    """Deserializer for HCI ACL packets.
    
    Object defines a deserializer/data container for HCI
    Asynchronous Connection-Less packets. To create an
    instance directly from bytes, use the static function
    `from_bytes`.

    Parameters
    ----------
    handle : int
        Packet handle value.
    pb_flag : int
        Packet PB flag.
    bc_flag : int
        Packet BC flag.
    length : int
        Packet data length.
    data : bytes
        Packet data.

    Attributes
    ----------
    handle : int
        Packet handle value.
    pb_flag : int
        Packet PB flag.
    bc_flag : int
        Packet BC flag.
    length : int
        Packet data length.
    data : bytes
        Packet data.
    
    """
    def __init__(
        self,
        handle: int,
        pb_flag: int,
        bc_flag: int,
        length: int,
        data: bytes
    ):
=======
    """DOCSTRING"""

    def __init__(self, handle, pb_flag, bc_flag, length, data) -> None:
>>>>>>> 777e0e11
        self.handle = handle
        self.pb_flag = pb_flag
        self.bc_flag = bc_flag
        self.length = length
        self.data = data

    def __repr__(self) -> str:
        return str(self.__dict__)

    @staticmethod
    def from_bytes(pkt: bytes) -> AsyncPacket:
        """Deserialize an HCI ACL packet.
        
        Deserializes an HCI Asynchronous Connection-Less packet
        from a bytes object.

        Parameters
        ----------
        pkt : bytes
            Serialized async packet.

        Returns
        -------
        AsyncPacket
            The deserialized packet.
        
        """
        return AsyncPacket(
            handle=(pkt[0] & 0xF0) + (pkt[1] << 8),
            pb_flag=(pkt[0] & 0xC) >> 2,
            bc_flag=pkt[0] & 0x3,
            length=pkt[2] + (pkt[3] << 8),
            data=pkt[4:] if pkt[4:] else None,
        )

class EventPacket:
<<<<<<< HEAD
    """Deserializer for HCI event packets.
    
    Object defines a deserializer/data container for HCI
    event packets. To create an instance directly from
    bytes, use the static function `from_bytes`. Event
    packet return parameters can be retrieved by calling
    the `get_return_params` function once an instance of
    the object has been created.

    Parameters
    ----------
    evt_code : int
        Packet event code.
    length : int
        Packet data length.
    status : int
        Packet status code.
    evt_params : bytes
        Packet return parameters.
    evt_subcode : int, optional
        Packet event subcode.

    Attributes
    ----------
    evt_code : EventCode
        Packet event code.
    length : int
        Packet data length.
    status : StatusCode
        Packet status code.
    evt_subcode : EventSubcode, optional
        Packet event subcode
    evt_params : bytes
        Packet return parameters.
    
    """
    def __init__(
        self,
        evt_code: int,
        length: int,
        status: int,
        evt_params: bytes,
        evt_subcode: Optional[int] = None
    ):
=======
    """DOCSTRING"""

    def __init__(self, evt_code, length, status, evt_params, evt_subcode=None) -> None:
>>>>>>> 777e0e11
        self.evt_code = EventCode(evt_code)
        self.length = length
        self.status = StatusCode(status) if status else None
        self.evt_subcode = EventSubcode(evt_subcode) if evt_subcode else None
        self.evt_params = evt_params

    def __repr__(self):
        return str(self.__dict__)

    @staticmethod
    def from_bytes(serialized_event: bytes) -> EventPacket:
        """Deserialize an HCI event packet.
        
        Deserializes an HCI event packet from a bytes object.

        Parameters
        ----------
        serialized_event : bytes
            Serialized event packet.

        Returns
        -------
        EventPacket
            The deserialized packet.
        
        """
        if serialized_event[0] == EventCode.COMMAND_COMPLETE.value:
            pkt = EventPacket(
                evt_code=serialized_event[0],
                length=serialized_event[1],
                status=serialized_event[5],
                evt_params=serialized_event[2:],
            )
        elif serialized_event[0] == EventCode.HARDWARE_ERROR.value:
            pkt = EventPacket(
                evt_code=serialized_event[0],
                length=serialized_event[1],
<<<<<<< HEAD
                status=StatusCode.ERROR_CODE_HW_FAILURE.value,
                evt_params=serialized_event[2:]
=======
                status=StatusCode.LL_ERROR_CODE_HW_FAILURE.value,
                evt_params=serialized_event[2:],
>>>>>>> 777e0e11
            )
        elif serialized_event[0] == EventCode.NUM_COMPLETED_PACKETS.value:
            pkt = EventPacket(
                evt_code=serialized_event[0],
                length=serialized_event[1],
<<<<<<< HEAD
                status=StatusCode.SUCCESS.value,
                evt_params=serialized_event[2:]
=======
                status=StatusCode.LL_SUCCESS.value,
                evt_params=serialized_event[2:],
>>>>>>> 777e0e11
            )
        elif serialized_event[0] == EventCode.DATA_BUFF_OVERFLOW.value:
            pkt = EventPacket(
                evt_code=serialized_event[0],
                length=serialized_event[1],
                status=None,
                evt_params=serialized_event[2:],
            )
        elif serialized_event[0] == EventCode.LE_META.value:
            pkt = EventPacket(
                evt_code=serialized_event[0],
                length=serialized_event[1],
                status=None,
                evt_params=serialized_event[3:],
                evt_subcode=serialized_event[2],
            )
        elif serialized_event[0] == EventCode.AUTH_PAYLOAD_TIMEOUT_EXPIRED.value:
            pkt = EventPacket(
                evt_code=serialized_event[0],
                length=serialized_event[1],
                status=None,
                evt_params=serialized_event[2:],
            )
        elif serialized_event[0] == EventCode.VENDOR_SPEC:
            pkt = EventPacket(
                evt_code=serialized_event[0],
                length=serialized_event[1],
                status=serialized_event[2],
                evt_params=serialized_event[3:],
            )
        else:
            raise ValueError(f"Invalid event code ({serialized_event[0]}) received.")

        return pkt

    def get_return_params(
        self,
        param_lens: Optional[List[int]] = None,
        endianness: Endian = Endian.LITTLE,
        signed: bool = False,
    ) -> Union[List[int], int]:
        """Retrieve packet return parameters.
        
        Parses the packet return parameters from the bytes stored
        in the `evt_params` attribute in accordance with the given
        lengths and deserialization parameters.

        Parameters
        ----------
        param_lens : List[int], optional
            The length values of each expected return parameter. If
            only 1 return is expected, this value does not need to
            be provided.
        endianness : Endian
            Endian byte order to apply during deserialization.
        signed : bool
            Are the return values signed integers?

        Returns
        -------
        Union[List[int], int]
            The parsed return parameter(s).
        
        """
        if self.evt_code == EventCode.COMMAND_COMPLETE:
            param_bytes = self.evt_params[4:]

        if not param_lens:
            return int.from_bytes(param_bytes, endianness.value, signed=signed)

        if sum(param_lens) > len(param_bytes):
            raise ValueError(
                "Expected and actual number of return bytes do not match. "
                f"Expected={sum(param_lens)}, Actual={len(param_bytes)}"
            )

        return_params = []
        p_idx = 0
        for p_len in param_lens:
            return_params.append(
                int.from_bytes(param_bytes[p_idx : p_idx + p_len], endianness.value)
            )
            p_idx += p_len

<<<<<<< HEAD
        return return_params
=======
        return return_params


class ExtendedPacket:
    """DOCSTRING"""

    def __init__(self, data):
        self.opcode = data[0] + (data[1] << 8)
        self.length = data[2] + (data[3] << 8)
        self.payload = data[4:] if data[4:] else None

    def __repr__(self):
        return str(self.__dict__)

    @staticmethod
    def from_bytes(serialized_event):
        """DOCSTRING"""
        return ExtendedPacket(serialized_event)
>>>>>>> 777e0e11
<|MERGE_RESOLUTION|>--- conflicted
+++ resolved
@@ -69,11 +69,7 @@
 
 
 class Endian(Enum):
-<<<<<<< HEAD
     """Endian byte-order definitions."""
-=======
-    """DOCSTRING"""
->>>>>>> 777e0e11
 
     LITTLE = "little"
     """Little endian byte order."""
@@ -117,19 +113,12 @@
         Command parameters, if any.
 
     """
-<<<<<<< HEAD
     def __init__(
         self,
         ogf: Union[OGF, int],
         ocf: Union[OCF, int],
         params: Optional[Union[List[int], int]]=None
     ):
-=======
-    Command Packet Class
-    """
-
-    def __init__(self, ogf, ocf, params=None) -> None:
->>>>>>> 777e0e11
         self.ogf = self._enum_to_int(ogf)
         self.ocf = self._enum_to_int(ocf)
         self.length = self._get_length(params)
@@ -390,7 +379,6 @@
         return serialized_cmd
 
 class AsyncPacket:
-<<<<<<< HEAD
     """Deserializer for HCI ACL packets.
     
     Object defines a deserializer/data container for HCI
@@ -433,11 +421,6 @@
         length: int,
         data: bytes
     ):
-=======
-    """DOCSTRING"""
-
-    def __init__(self, handle, pb_flag, bc_flag, length, data) -> None:
->>>>>>> 777e0e11
         self.handle = handle
         self.pb_flag = pb_flag
         self.bc_flag = bc_flag
@@ -474,7 +457,6 @@
         )
 
 class EventPacket:
-<<<<<<< HEAD
     """Deserializer for HCI event packets.
     
     Object defines a deserializer/data container for HCI
@@ -519,11 +501,6 @@
         evt_params: bytes,
         evt_subcode: Optional[int] = None
     ):
-=======
-    """DOCSTRING"""
-
-    def __init__(self, evt_code, length, status, evt_params, evt_subcode=None) -> None:
->>>>>>> 777e0e11
         self.evt_code = EventCode(evt_code)
         self.length = length
         self.status = StatusCode(status) if status else None
@@ -561,25 +538,15 @@
             pkt = EventPacket(
                 evt_code=serialized_event[0],
                 length=serialized_event[1],
-<<<<<<< HEAD
                 status=StatusCode.ERROR_CODE_HW_FAILURE.value,
                 evt_params=serialized_event[2:]
-=======
-                status=StatusCode.LL_ERROR_CODE_HW_FAILURE.value,
-                evt_params=serialized_event[2:],
->>>>>>> 777e0e11
             )
         elif serialized_event[0] == EventCode.NUM_COMPLETED_PACKETS.value:
             pkt = EventPacket(
                 evt_code=serialized_event[0],
                 length=serialized_event[1],
-<<<<<<< HEAD
                 status=StatusCode.SUCCESS.value,
                 evt_params=serialized_event[2:]
-=======
-                status=StatusCode.LL_SUCCESS.value,
-                evt_params=serialized_event[2:],
->>>>>>> 777e0e11
             )
         elif serialized_event[0] == EventCode.DATA_BUFF_OVERFLOW.value:
             pkt = EventPacket(
@@ -664,25 +631,4 @@
             )
             p_idx += p_len
 
-<<<<<<< HEAD
-        return return_params
-=======
-        return return_params
-
-
-class ExtendedPacket:
-    """DOCSTRING"""
-
-    def __init__(self, data):
-        self.opcode = data[0] + (data[1] << 8)
-        self.length = data[2] + (data[3] << 8)
-        self.payload = data[4:] if data[4:] else None
-
-    def __repr__(self):
-        return str(self.__dict__)
-
-    @staticmethod
-    def from_bytes(serialized_event):
-        """DOCSTRING"""
-        return ExtendedPacket(serialized_event)
->>>>>>> 777e0e11
+        return return_params