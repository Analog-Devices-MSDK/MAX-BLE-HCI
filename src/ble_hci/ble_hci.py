--- conflicted
+++ resolved
@@ -1407,12 +1407,8 @@
         EventCode
 
         """
-<<<<<<< HEAD
         params = _to_le_nbyte_list(mask, 8)
         params.append(int(enable))
-=======
-        data = _to_le_nbyte_list(mask)
->>>>>>> 273fcd4d
 
         cmd = CommandPacket(OGF.VENDOR_SPEC, OCF.VENDOR_SPEC.SET_EVENT_MASK, params=params)
         evt = self._send_command(cmd)
@@ -2163,8 +2159,8 @@
         EventCode
 
         """
-        params = to_little_endian_list(handle)
-        params.extend(to_little_endian_list(packet_length))
+        params = _to_le_nbyte_list(handle, 2)
+        params.extend(_to_le_nbyte_list(packet_length, 2))
         params.append(num_packets)
 
         cmd = CommandPacket(
