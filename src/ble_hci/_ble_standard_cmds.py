<<<<<<< HEAD
#! /usr/bin/env python3
###############################################################################
#
#
# Copyright (C) 2023 Maxim Integrated Products, Inc., All Rights Reserved.
#
# Permission is hereby granted, free of charge, to any person obtaining a
# copy of this software and associated documentation files (the "Software"),
# to deal in the Software without restriction, including without limitation
# the rights to use, copy, modify, merge, publish, distribute, sublicense,
# and/or sell copies of the Software, and to permit persons to whom the
# Software is furnished to do so, subject to the following conditions:
#
# The above copyright notice and this permission notice shall be included
# in all copies or substantial portions of the Software.
#
# THE SOFTWARE IS PROVIDED "AS IS", WITHOUT WARRANTY OF ANY KIND, EXPRESS
# OR IMPLIED, INCLUDING BUT NOT LIMITED TO THE WARRANTIES OF
# MERCHANTABILITY, FITNESS FOR A PARTICULAR PURPOSE AND NONINFRINGEMENT.
# IN NO EVENT SHALL MAXIM INTEGRATED BE LIABLE FOR ANY CLAIM, DAMAGES
# OR OTHER LIABILITY, WHETHER IN AN ACTION OF CONTRACT, TORT OR OTHERWISE,
# ARISING FROM, OUT OF OR IN CONNECTION WITH THE SOFTWARE OR THE USE OR
# OTHER DEALINGS IN THE SOFTWARE.
#
# Except as contained in this notice, the name of Maxim Integrated
# Products, Inc. shall not be used except as stated in the Maxim Integrated
# Products, Inc. Branding Policy.
#
# The mere transfer of this software does not imply any licenses
# of trade secrets, proprietary technology, copyrights, patents,
# trademarks, maskwork rights, or any other form of intellectual
# property whatsoever. Maxim Integrated Products, Inc. retains all
# ownership rights.
#
##############################################################################
#
# Copyright 2023 Analog Devices, Inc.
#
# Licensed under the Apache License, Version 2.0 (the "License");
# you may not use this file except in compliance with the License.
# You may obtain a copy of the License at
#
#     http://www.apache.org/licenses/LICENSE-2.0
#
# Unless required by applicable law or agreed to in writing, software
# distributed under the License is distributed on an "AS IS" BASIS,
# WITHOUT WARRANTIES OR CONDITIONS OF ANY KIND, either express or implied.
# See the License for the specific language governing permissions and
# limitations under the License.
#
##############################################################################
"""
Module contains definitions for BLE standard HCI commands.
"""
#pylint: disable=too-many-arguments
from typing import Optional, Tuple, Union, List
from ._utils import (
    to_le_nbyte_list,
    SerialUartTransport,
    PhyOption,
    PayloadOption
)
=======
"""DOCSTRING"""
from typing import List, Optional, Tuple, Union

>>>>>>> 777e0e11
from ._hci_logger import get_formatted_logger
from ._transport import SerialUartTransport, to_le_nbyte_list
from .constants import PhyOption, Payload
from .data_params import AdvParams, ConnParams, ScanParams
from .hci_packets import CommandPacket, EventPacket
from .packet_codes import StatusCode
from .packet_defs import OCF, OGF


class BleStandardCmds:
<<<<<<< HEAD
    """Definitions for BLE standard HCI commands.
    
    Class contains functions used to implement BLE standard HCI
    commands. Used as a parent for the full Analog Devices BLE
    HCI class.

    Arguments
    ---------
    port : SerialUartTransport
        Serial port interfacing object.
    logger_name: str
        Name used to reference the HCI logger.

    Attributes
    ----------
    port : SerialUartTransport
        Serial port interfacing object.
    logger : logging.Logger
        HCI logging object referenced by the `name` argument.
    
    """
=======
    """DOCSTRING"""

>>>>>>> 777e0e11
    def __init__(self, port: SerialUartTransport, logger_name: str):
        self.port = port
        self.logger = get_formatted_logger(name=logger_name)

    def send_le_controller_command(
        self, ocf: OCF, params: List[int] = None, return_evt: bool = False
    ) -> Union[StatusCode, EventPacket]:
        """Send an LE Controller command to the test board.

        Sends a command from the OGF LE Controller subgroup to the DUT.

        Parameters
        ----------
        ocf : OCF
            Opcode command field value for the desired HCI command.
        params : List[int], optional
            Command parameters as single-byte values.
        return_evt : bool, optional
            If true, function returns full `EventPacket` object. If
            false, function returns only the status code.

        Returns
        -------
        Union[StatusCode, EventPacket]
            If `return_evt` argument is true, the full return packet
            from the DUT. If `return_evt` argument is false, the return
            packet status code.


        """
        cmd = CommandPacket(OGF.LE_CONTROLLER, ocf, params=params)
        if return_evt:
            return self.port.send_command(cmd)

        return self.port.send_command(cmd).status

    def send_link_control_command(
        self, ocf: OCF, params: List[int] = None, return_evt: bool = False
    ) -> Union[StatusCode, EventPacket]:
        """Send a Link Control command to the test board.

        Sends a command from the OGF Link Control subgroup to the DUT.

        Parameters
        ----------
        ocf : OCF
            Opcode command field value for the desired HCI command.
        params : List[int], optional
            Command parameters as single-byte values.
        return_evt : bool, optional
            If true, function returns full `EventPacket` object. If
            false, function returns only the status code.

        Returns
        -------
        Union[StatusCode, EventPacket]
            If `return_evt` argument is true, the full return packet
            from the DUT. If `return_evt` argument is false, the return
            packet status code.


        """
        cmd = CommandPacket(OGF.LINK_CONTROL, ocf, params=params)
        if return_evt:
            return self.port.send_command(cmd)

        return self.port.send_command(cmd).status

    def send_controller_command(
        self, ocf: OCF, params: List[int] = None, return_evt: bool = False
    ) -> Union[StatusCode, EventPacket]:
        """Send a Controller command to the test board.

        Sends a command from the OGF Controller subgroup to the DUT.

        Parameters
        ----------
        ocf : OCF
            Opcode command field value for the desired HCI command.
        params : List[int], optional
            Command parameters as single-byte values.
        return_evt : bool, optional
            If true, function returns full `EventPacket` object. If
            false, function returns only the status code.

        Returns
        -------
        Union[StatusCode, EventPacket]
            If `return_evt` argument is true, the full return packet
            from the DUT. If `return_evt` argument is false, the return
            packet status code.


        """
        cmd = CommandPacket(OGF.CONTROLLER, ocf, params=params)
        if return_evt:
            return self.port.send_command(cmd)

        return self.port.send_command(cmd).status

    def set_adv_params(self, adv_params: AdvParams = AdvParams()) -> StatusCode:
        """Set test board advertising parameters.

        Sends a command to the DUT, telling it to set the advertising
        parameters to the given values.

        Parameters
        ----------
        adv_params : AdvParams, optional
            Dataclass object containing the desired advertising
            parameters.

        Returns
        -------
        StatusCode
            The return packet status code.

        """
        params = to_le_nbyte_list(adv_params.interval_min, 2)
        params.extend(to_le_nbyte_list(adv_params.interval_max, 2))
        params.extend([adv_params.adv_type, adv_params.own_addr_type, adv_params.peer_addr_type])
        params.extend(to_le_nbyte_list(adv_params.peer_addr, 6))
        params.extend([adv_params.channel_map, adv_params.filter_policy])

        return self.send_le_controller_command(
            OCF.LE_CONTROLLER.SET_ADV_PARAM, params=params
        )

    def enable_adv(self, enable: bool) -> StatusCode:
        """Command board to start/stop advertising.

        Sends a command to the DUT, telling it to either start or
        stop advertising based on the the `enable` argument.

        Parameters
        ----------
        enable : bool
            Enable advertising?

        Returns
        -------
        StatusCode
            The return packet status code.

        """
<<<<<<< HEAD
        return self.send_le_controller_command(OCF.LE_CONTROLLER, params=int(enable))

    def set_scan_params(self, scan_params: ScanParams = ScanParams()) -> StatusCode:
        """Set test board scanning parameters.
=======
        params = [int(enable), int(filter_duplicates)]
        return self.send_le_controller_command(
            OCF.LE_CONTROLLER.SET_SCAN_ENABLE, params=params
        )
>>>>>>> 777e0e11

        Sends a command to the DUT, telling it to set the scanning
        parameters to the given values.

        Parameters
        ----------
        scan_params : ScanParams, optional
            Dataclass object containing the desired scanning parameters.

        Returns
        -------
        StatusCode
            The return packet status code.

        """
        params = [scan_params.scan_type]
        params.extend(to_le_nbyte_list(scan_params.scan_interval, 2))
        params.extend(to_le_nbyte_list(scan_params.scan_window, 2))
        params.append(scan_params.addr_type)
        params.append(scan_params.filter_policy)

        return self.send_le_controller_command(
            OCF.LE_CONTROLLER.SET_SCAN_PARAM, params=params
        )

    def enable_scanning(
        self,
        enable: bool,
        filter_duplicates: bool = False
    ) -> StatusCode:
        """Command board to start/stop scanning.

        Sends a command to the DUT, telling it to either start or
        stop scanning based on the `enable` argument.

        Parameters
        ----------
        enable : bool
            Enable scanning?
        filter_duplicates : bool, optional
            Filter duplicates?

        Returns
        -------
        StatusCode
            The return packet status code.

        """
        params = [int(enable), int(filter_duplicates)]
        return self.send_le_controller_command(OCF.LE_CONTROLLER.SET_SCAN_ENABLE, params=params)

    def create_connection(self, conn_params: ConnParams = ConnParams()) -> StatusCode:
        """Command board to connect with a peer device.

        Sends a command to the DUT, telling it to create a connection
        to a peer device based on the given connection parameters.

        Parameters
        ----------
        conn_params : ConnParams, optional
            Dataclass object containing the desired connection parameters.

        Returns
        -------
        StatusCode
            The return packet status code.

        """
        params = to_le_nbyte_list(conn_params.scan_interval, 2)
        params.extend(to_le_nbyte_list(conn_params.scan_window, 2))
        params.append(conn_params.init_filter_policy)
        params.append(conn_params.peer_addr_type)
        params.extend(to_le_nbyte_list(conn_params.peer_addr, 6))
        params.append(conn_params.own_addr_type)
        params.extend(to_le_nbyte_list(conn_params.conn_interval_min, 2))
        params.extend(to_le_nbyte_list(conn_params.conn_interval_max, 2))
        params.extend(to_le_nbyte_list(conn_params.max_latency, 2))
        params.extend(to_le_nbyte_list(conn_params.sup_timeout, 2))
        params.extend(to_le_nbyte_list(conn_params.min_ce_length, 2))
        params.extend(to_le_nbyte_list(conn_params.max_ce_length, 2))

        return self.send_le_controller_command(
            OCF.LE_CONTROLLER.CREATE_CONN, params=params
        )

    def set_default_phy(
        self, all_phys: int = 0x0, tx_phys: int = 0x7, rx_phys: int = 0x7
    ) -> StatusCode:
        """Set defaults for ALL, TX, and RX PHYs.

        Sends a command to the DUT, telling it to set the default behavior
        for ALL, TX, and RX PHYs in accordance with the given values.

        Parameters
        ----------
        all_phys : int, optional
            Value describing desired behavior of all PHYs.
        tx_phys : int, optional
            Value describing desired behavior of TX PHYs.
        rx_phys : int, optional
            Value describing desired behavior of RX PHYs.

        Returns
        -------
        StatusCode
            The return packet status code.

        """
        params = [all_phys, tx_phys, rx_phys]
        return self.send_le_controller_command(
            OCF.LE_CONTROLLER.SET_DEF_PHY, params=params
        )

    def set_data_len(
        self, handle: int = 0x0000, tx_octets: int = 0xFB00, tx_time: int = 0x9042
    ) -> StatusCode:
        """Set the maximum TX payload size and transmit time.

        Sends a command to the DUT, telling it to set the maximum TX
        payload size and transmit time to the given values.

        Parameters
        ----------
        handle : int, optional
            Connection handle.
        tx_octets : int, optional
            Desired maximum number of payload octets.
        tx_time : int, optional
            Desired maximum TX time.

        Returns
        -------
        StatusCode
            The return packet status code.

        """
        params = to_le_nbyte_list(handle, 2)
        params.extend(to_le_nbyte_list(tx_octets, 2))
        params.extend(to_le_nbyte_list(tx_time, 2))
        return self.send_le_controller_command(
            OCF.LE_CONTROLLER.SET_DATA_LEN, params=params
        )

    def set_phy(
<<<<<<< HEAD
        self,
        handle: int = 0x0000,
        all_phys: int = 0x0,
        tx_phys: int = 0x7,
        rx_phys: int = 0x7,
        phy_opts: int = 0x0
=======
        self, phy: PhyOption = PhyOption.PHY_1M, handle: int = 0x0000
>>>>>>> 777e0e11
    ) -> StatusCode:
        """Set the PHY preferences for a connection.

        Sends a command to the DUT, telling it to set the PHY preferences
        for the indicated connection in accordance with the given values.

        Parameters
        ----------
        handle : int, optional
            The handle to the desired connection.
        all_phys : int, optional
            Behavior settings for all PHYs. Indicates if a PHY preference
            exists for both RX and TX PHYs.
        tx_phys : PhyOption, optional
            PHY preference for TX PHYs.
        rx_phys : PhyOption, optional
            PHY preference for RX PHYs.

        Returns
        -------
        StatusCode
            The return packet status code.

        """
        if not 0 <= all_phys <= 3:
            self.logger.warning(
                "Invalid all PHYs option (%i), must be between 0x0 and 0x3. Defaulting to 0x0.",
                all_phys
            )
        if all_phys in (1, 3) and not 0 < tx_phys <= 7:
            self.logger.warning(
                "Invalid TX PHY option (%i), must be between 0x1 and 0x7. Defaulting to 0x7.",
                tx_phys
            )
            tx_phys = 0x7
        if all_phys in (2, 3) and not 0 < rx_phys <= 7:
            self.logger.warning(
                "Invalid RX PHY option (%i), must be between 0x1 and 0x7. Defaulting to 0x7.",
                rx_phys
            )
            rx_phys = 0x7
        if phy_opts not in (0, 1, 2, 4):
            self.logger.warning(
                "Invalid PHY options (%i), must be 0x0, 0x1, 0x2, or 0x4. Defaulting to 0x0.",
                phy_opts
            )
            phy_opts = 0x0

        params = to_le_nbyte_list(handle, 2)
<<<<<<< HEAD
        params.extend([all_phys, tx_phys, rx_phys])
        params.extend(to_le_nbyte_list(phy_opts, 2))
=======
        params.append(0x0)
        if phy == PhyOption.PHY_1M:
            params.append(0x0)
            params.append(0x0)
            params.extend(to_le_nbyte_list(0x0, 2))
        elif phy == PhyOption.PHY_2M:
            params.append(0x2)
            params.append(0x2)
            params.extend(to_le_nbyte_list(0x0, 2))
        elif phy == PhyOption.PHY_CODED_S8:
            params.append(0x4)
            params.append(0x4)
            params.extend(to_le_nbyte_list(0x2, 2))
        elif phy == PhyOption.PHY_CODED_S2:
            params.append(0x4)
            params.append(0x4)
            params.extend(to_le_nbyte_list(0x1, 2))
        else:
            self.logger.warning(
                "Invalid PHY selection (%s), defaulting to PHY_1M.", phy
            )
>>>>>>> 777e0e11

        return self.send_le_controller_command(OCF.LE_CONTROLLER.SET_PHY, params=params)

    def tx_test(
        self,
        channel: int = 0,
        phy: PhyOption = PhyOption.PHY_1M,
<<<<<<< HEAD
        payload: PayloadOption = PayloadOption.PLD_PRBS9,
        packet_len: int = 0
=======
        payload: Payload = Payload.PRBS15,
        packet_len: int = 0,
>>>>>>> 777e0e11
    ) -> StatusCode:
        """Start a transmitter test.

        Sends a command to the DUT, telling it to start a DTM transmitter
        test in accordance with the given parameters.

        Parameters
        ----------
<<<<<<< HEAD
        channel : int, optional
            The channel on which transmission should take place.
        phy : PhyOption, optional
            The PHY that should be used by the transmitter.
        payload : PayloadOption, optional
            The packet payload type that should be used.
        packet_len : int, optional
            The desired length of the transmitted packets.
=======
        channel : int
            The channel to transmit on.
        phy : int
            The PHY to use.
        payload : Payload
            The payload type to use.
        packet_len : int
            The TX packet length.
>>>>>>> 777e0e11

        Returns
        -------
        StatusCode
            The return packet status code.

        """
<<<<<<< HEAD
=======

>>>>>>> 777e0e11
        params = [channel, packet_len, payload.value, phy.value]
        return self.send_le_controller_command(
            OCF.LE_CONTROLLER.ENHANCED_TRANSMITTER_TEST, params=params
        )

    def rx_test(
        self,
        channel: int = 0,
        phy: PhyOption = PhyOption.PHY_1M,
<<<<<<< HEAD
        modulation_idx: int = 0
=======
        modulation_idx: float = 0,
>>>>>>> 777e0e11
    ) -> StatusCode:
        """Start a receiver test.

        Sends a command to the DUT, telling it to start a DTM receiver
        test in accordance with the given parameters.

        Parameters
        ----------
        channel : int, optional
            The channel on which the receiver should listen for packets.
        phy : PhyOption, optional
            The PHY that should be used by the receiver.
        modulation_idx : float, optional
            The expected modulation index of the transmitter. Indicates
            whether the modulation index is standard (0) or stable (1).

        Returns
        -------
        StatusCode
            The return packet status code.

        """
        if phy == PhyOption.PHY_CODED_S2:
            phy = PhyOption.PHY_CODED_S8

        params = [channel, phy.value, modulation_idx]
        return self.send_le_controller_command(
            OCF.LE_CONTROLLER.ENHANCED_RECEIVER_TEST, params=params
        )

    def end_test(self) -> Tuple[StatusCode, int]:
        """End the current test.

        Sends a command to the DUT, telling it to end the current
        DTM test.

        Returns
        -------
        StatusCode
            The return packet status code.
        int
            The number of packets received correctly during the test. If
            ending a TX test, this value will be 0.

        """
        evt = self.send_le_controller_command(
            OCF.LE_CONTROLLER.TEST_END, return_evt=True
        )
        rx_ok = evt.get_return_params()

        return rx_ok

    def disconnect(self, handle: int = 0x0000, reason: int = 0x16) -> StatusCode:
        """Disconnect from an existing connection.

        Sends a command to the DUT, telling it to disconnect from
        the indicated connection for the given reason.

        Parameters
        ----------
        handle : int, optional
            The handle to the desired connection.
        reason : int, optional
            The reason for the disconnection.

        Returns
        -------
        StatusCode
            The return packet status code.

        """
        params = to_le_nbyte_list(handle, 2)
        params.append(reason)
        return self.send_link_control_command(
            OCF.LINK_CONTROL.DISCONNECT, params=params
        )

    def reset(self) -> StatusCode:
        """Reset board controller/link layer.

        Sends a command to the DUT, telling it that the controller
        and the link layer should be reset. On-board implementation
        may vary, meaning this command does not necessarily perform
        a full hardware reset.

        Returns
        -------
        StatusCode
            The return packet status code.

        """
        return self.send_controller_command(OCF.CONTROLLER.RESET)

    def set_event_mask(
        self, mask: int, mask_pg2: Optional[int] = None
    ) -> Union[StatusCode, Tuple[StatusCode, StatusCode]]:
        """Enable/disable events the board can generate.

        Sends a command to the DUT, telling it to enable/disable
        events that can be generated and returned to the host in
        accordance with the given mask. If a page2 mask if provided,
        then the command which sets the page2 masks will also be sent.

        Parameters
        ----------
        mask : int
            Mask indicating the desired events. Setting a bit to `1`
            enables the corresponding event. Setting the bit to `0`
            disables it.
        mask_pg2 : Optional[int], optional
            Mask indicating the desired events for the second event
            mask page. Setting a bit to `1` enables the corresponding
            event. Setting the bit to `0` disables it.

        Returns
        -------
        Union[StatusCode, Tuple[StatusCode, StatusCode]]
            The return packet status codes(s). If both page1 and page2
            were set, the first return is the status code for the page1
            command and the second is the status code for the page2
            command.

        """
        params = to_le_nbyte_list(mask, 8)
        status = self.send_controller_command(
            OCF.CONTROLLER.SET_EVENT_MASK, params=params
        )

        if mask_pg2:
            params = to_le_nbyte_list(mask_pg2, 8)
            return (
                status,
                self.send_controller_command(
                    OCF.CONTROLLER.SET_EVENT_MASK_PAGE2, params=params
                ),
            )

        return status

    def set_event_mask_le(self, mask: int) -> StatusCode:
        """Enable/disable LE events the board can generate.
        
        Sends a command to the DUT, telling it to enable/disable
        LE events that can be generated and returned to the host
        in accordance with the given mask.

        Parameters
        ----------
        mask : int
            Mask indicating the desired LE events. Setting a bit
            to `1` enables the corresponding event. Setting the
            bit to `0` disables it.

        Returns
        -------
        StatusCode
            The return packet status code.

        """
        params = to_le_nbyte_list(mask, 8)
        return self.send_le_controller_command(
            OCF.LE_CONTROLLER.SET_EVENT_MASK, params=params
        )<|MERGE_RESOLUTION|>--- conflicted
+++ resolved
@@ -1,4 +1,3 @@
-<<<<<<< HEAD
 #! /usr/bin/env python3
 ###############################################################################
 #
@@ -55,17 +54,7 @@
 """
 #pylint: disable=too-many-arguments
 from typing import Optional, Tuple, Union, List
-from ._utils import (
-    to_le_nbyte_list,
-    SerialUartTransport,
-    PhyOption,
-    PayloadOption
-)
-=======
-"""DOCSTRING"""
-from typing import List, Optional, Tuple, Union
-
->>>>>>> 777e0e11
+
 from ._hci_logger import get_formatted_logger
 from ._transport import SerialUartTransport, to_le_nbyte_list
 from .constants import PhyOption, Payload
@@ -76,7 +65,6 @@
 
 
 class BleStandardCmds:
-<<<<<<< HEAD
     """Definitions for BLE standard HCI commands.
     
     Class contains functions used to implement BLE standard HCI
@@ -98,10 +86,6 @@
         HCI logging object referenced by the `name` argument.
     
     """
-=======
-    """DOCSTRING"""
-
->>>>>>> 777e0e11
     def __init__(self, port: SerialUartTransport, logger_name: str):
         self.port = port
         self.logger = get_formatted_logger(name=logger_name)
@@ -226,9 +210,7 @@
         params.extend(to_le_nbyte_list(adv_params.peer_addr, 6))
         params.extend([adv_params.channel_map, adv_params.filter_policy])
 
-        return self.send_le_controller_command(
-            OCF.LE_CONTROLLER.SET_ADV_PARAM, params=params
-        )
+        return self.send_le_controller_command(OCF.LE_CONTROLLER.SET_ADV_PARAM, params=params)
 
     def enable_adv(self, enable: bool) -> StatusCode:
         """Command board to start/stop advertising.
@@ -247,17 +229,10 @@
             The return packet status code.
 
         """
-<<<<<<< HEAD
         return self.send_le_controller_command(OCF.LE_CONTROLLER, params=int(enable))
 
     def set_scan_params(self, scan_params: ScanParams = ScanParams()) -> StatusCode:
         """Set test board scanning parameters.
-=======
-        params = [int(enable), int(filter_duplicates)]
-        return self.send_le_controller_command(
-            OCF.LE_CONTROLLER.SET_SCAN_ENABLE, params=params
-        )
->>>>>>> 777e0e11
 
         Sends a command to the DUT, telling it to set the scanning
         parameters to the given values.
@@ -279,9 +254,7 @@
         params.append(scan_params.addr_type)
         params.append(scan_params.filter_policy)
 
-        return self.send_le_controller_command(
-            OCF.LE_CONTROLLER.SET_SCAN_PARAM, params=params
-        )
+        return self.send_le_controller_command(OCF.LE_CONTROLLER.SET_SCAN_PARAM, params=params)
 
     def enable_scanning(
         self,
@@ -339,9 +312,7 @@
         params.extend(to_le_nbyte_list(conn_params.min_ce_length, 2))
         params.extend(to_le_nbyte_list(conn_params.max_ce_length, 2))
 
-        return self.send_le_controller_command(
-            OCF.LE_CONTROLLER.CREATE_CONN, params=params
-        )
+        return self.send_le_controller_command(OCF.LE_CONTROLLER.CREATE_CONN, params=params)
 
     def set_default_phy(
         self, all_phys: int = 0x0, tx_phys: int = 0x7, rx_phys: int = 0x7
@@ -367,9 +338,7 @@
 
         """
         params = [all_phys, tx_phys, rx_phys]
-        return self.send_le_controller_command(
-            OCF.LE_CONTROLLER.SET_DEF_PHY, params=params
-        )
+        return self.send_le_controller_command(OCF.LE_CONTROLLER.SET_DEF_PHY, params=params)
 
     def set_data_len(
         self, handle: int = 0x0000, tx_octets: int = 0xFB00, tx_time: int = 0x9042
@@ -397,21 +366,15 @@
         params = to_le_nbyte_list(handle, 2)
         params.extend(to_le_nbyte_list(tx_octets, 2))
         params.extend(to_le_nbyte_list(tx_time, 2))
-        return self.send_le_controller_command(
-            OCF.LE_CONTROLLER.SET_DATA_LEN, params=params
-        )
+        return self.send_le_controller_command(OCF.LE_CONTROLLER.SET_DATA_LEN, params=params)
 
     def set_phy(
-<<<<<<< HEAD
         self,
         handle: int = 0x0000,
         all_phys: int = 0x0,
         tx_phys: int = 0x7,
         rx_phys: int = 0x7,
         phy_opts: int = 0x0
-=======
-        self, phy: PhyOption = PhyOption.PHY_1M, handle: int = 0x0000
->>>>>>> 777e0e11
     ) -> StatusCode:
         """Set the PHY preferences for a connection.
 
@@ -461,32 +424,8 @@
             phy_opts = 0x0
 
         params = to_le_nbyte_list(handle, 2)
-<<<<<<< HEAD
         params.extend([all_phys, tx_phys, rx_phys])
         params.extend(to_le_nbyte_list(phy_opts, 2))
-=======
-        params.append(0x0)
-        if phy == PhyOption.PHY_1M:
-            params.append(0x0)
-            params.append(0x0)
-            params.extend(to_le_nbyte_list(0x0, 2))
-        elif phy == PhyOption.PHY_2M:
-            params.append(0x2)
-            params.append(0x2)
-            params.extend(to_le_nbyte_list(0x0, 2))
-        elif phy == PhyOption.PHY_CODED_S8:
-            params.append(0x4)
-            params.append(0x4)
-            params.extend(to_le_nbyte_list(0x2, 2))
-        elif phy == PhyOption.PHY_CODED_S2:
-            params.append(0x4)
-            params.append(0x4)
-            params.extend(to_le_nbyte_list(0x1, 2))
-        else:
-            self.logger.warning(
-                "Invalid PHY selection (%s), defaulting to PHY_1M.", phy
-            )
->>>>>>> 777e0e11
 
         return self.send_le_controller_command(OCF.LE_CONTROLLER.SET_PHY, params=params)
 
@@ -494,13 +433,8 @@
         self,
         channel: int = 0,
         phy: PhyOption = PhyOption.PHY_1M,
-<<<<<<< HEAD
-        payload: PayloadOption = PayloadOption.PLD_PRBS9,
+        payload: Payload = Payload.PLD_PRBS9,
         packet_len: int = 0
-=======
-        payload: Payload = Payload.PRBS15,
-        packet_len: int = 0,
->>>>>>> 777e0e11
     ) -> StatusCode:
         """Start a transmitter test.
 
@@ -509,7 +443,6 @@
 
         Parameters
         ----------
-<<<<<<< HEAD
         channel : int, optional
             The channel on which transmission should take place.
         phy : PhyOption, optional
@@ -518,41 +451,22 @@
             The packet payload type that should be used.
         packet_len : int, optional
             The desired length of the transmitted packets.
-=======
-        channel : int
-            The channel to transmit on.
-        phy : int
-            The PHY to use.
-        payload : Payload
-            The payload type to use.
-        packet_len : int
-            The TX packet length.
->>>>>>> 777e0e11
-
-        Returns
-        -------
-        StatusCode
-            The return packet status code.
-
-        """
-<<<<<<< HEAD
-=======
-
->>>>>>> 777e0e11
+
+        Returns
+        -------
+        StatusCode
+            The return packet status code.
+
+        """
         params = [channel, packet_len, payload.value, phy.value]
         return self.send_le_controller_command(
-            OCF.LE_CONTROLLER.ENHANCED_TRANSMITTER_TEST, params=params
-        )
+            OCF.LE_CONTROLLER.ENHANCED_TRANSMITTER_TEST, params=params)
 
     def rx_test(
         self,
         channel: int = 0,
         phy: PhyOption = PhyOption.PHY_1M,
-<<<<<<< HEAD
         modulation_idx: int = 0
-=======
-        modulation_idx: float = 0,
->>>>>>> 777e0e11
     ) -> StatusCode:
         """Start a receiver test.
 
@@ -580,8 +494,7 @@
 
         params = [channel, phy.value, modulation_idx]
         return self.send_le_controller_command(
-            OCF.LE_CONTROLLER.ENHANCED_RECEIVER_TEST, params=params
-        )
+            OCF.LE_CONTROLLER.ENHANCED_RECEIVER_TEST, params=params)
 
     def end_test(self) -> Tuple[StatusCode, int]:
         """End the current test.
@@ -626,9 +539,7 @@
         """
         params = to_le_nbyte_list(handle, 2)
         params.append(reason)
-        return self.send_link_control_command(
-            OCF.LINK_CONTROL.DISCONNECT, params=params
-        )
+        return self.send_link_control_command(OCF.LINK_CONTROL.DISCONNECT, params=params)
 
     def reset(self) -> StatusCode:
         """Reset board controller/link layer.
@@ -687,7 +598,7 @@
                 status,
                 self.send_controller_command(
                     OCF.CONTROLLER.SET_EVENT_MASK_PAGE2, params=params
-                ),
+                )
             )
 
         return status
@@ -713,6 +624,4 @@
 
         """
         params = to_le_nbyte_list(mask, 8)
-        return self.send_le_controller_command(
-            OCF.LE_CONTROLLER.SET_EVENT_MASK, params=params
-        )+        return self.send_le_controller_command(OCF.LE_CONTROLLER.SET_EVENT_MASK, params=params)