#! /usr/bin/env python3
###############################################################################
#
#
# Copyright (C) 2023 Maxim Integrated Products, Inc., All Rights Reserved.
#
# Permission is hereby granted, free of charge, to any person obtaining a
# copy of this software and associated documentation files (the "Software"),
# to deal in the Software without restriction, including without limitation
# the rights to use, copy, modify, merge, publish, distribute, sublicense,
# and/or sell copies of the Software, and to permit persons to whom the
# Software is furnished to do so, subject to the following conditions:
#
# The above copyright notice and this permission notice shall be included
# in all copies or substantial portions of the Software.
#
# THE SOFTWARE IS PROVIDED "AS IS", WITHOUT WARRANTY OF ANY KIND, EXPRESS
# OR IMPLIED, INCLUDING BUT NOT LIMITED TO THE WARRANTIES OF
# MERCHANTABILITY, FITNESS FOR A PARTICULAR PURPOSE AND NONINFRINGEMENT.
# IN NO EVENT SHALL MAXIM INTEGRATED BE LIABLE FOR ANY CLAIM, DAMAGES
# OR OTHER LIABILITY, WHETHER IN AN ACTION OF CONTRACT, TORT OR OTHERWISE,
# ARISING FROM, OUT OF OR IN CONNECTION WITH THE SOFTWARE OR THE USE OR
# OTHER DEALINGS IN THE SOFTWARE.
#
# Except as contained in this notice, the name of Maxim Integrated
# Products, Inc. shall not be used except as stated in the Maxim Integrated
# Products, Inc. Branding Policy.
#
# The mere transfer of this software does not imply any licenses
# of trade secrets, proprietary technology, copyrights, patents,
# trademarks, maskwork rights, or any other form of intellectual
# property whatsoever. Maxim Integrated Products, Inc. retains all
# ownership rights.
#
##############################################################################
#
# Copyright 2023 Analog Devices, Inc.
#
# Licensed under the Apache License, Version 2.0 (the "License");
# you may not use this file except in compliance with the License.
# You may obtain a copy of the License at
#
#     http://www.apache.org/licenses/LICENSE-2.0
#
# Unless required by applicable law or agreed to in writing, software
# distributed under the License is distributed on an "AS IS" BASIS,
# WITHOUT WARRANTIES OR CONDITIONS OF ANY KIND, either express or implied.
# See the License for the specific language governing permissions and
# limitations under the License.
#
##############################################################################
"""DOCSTRING"""
from dataclasses import dataclass
from enum import Enum

ADI_PORT_BAUD_RATE = 115200


class PacketType(Enum):
    """BT standard packet types."""

    COMMAND = 0x1
    """Command packet type."""

    ASYNC = 0x2
    """Asynchronous Connection-Less packet type."""

    SYNC = 0x3
    """Synchronous packet type.
    
    .. note::
        Synchronous data packets are not used in BLE.
    
    """

    EVENT = 0x4
    """Event packet type."""

    EXTENDED = 0x9
    """Extended command packet type."""


class OGF(Enum):
    """BLE-defined Opcode Group Field values."""

    NOP = 0x00
    """No operation."""

    LINK_CONTROL = 0x01
    """Link control group field."""

    LINK_POLICY = 0x02
    """Link policy group field."""

    CONTROLLER = 0x03
    """Controller group field."""

    INFORMATIONAL = 0x04
    """Informational group field."""

    STATUS = 0x05
    """Status group field."""

    TESTING = 0x06
    """Testing group field."""

    LE_CONTROLLER = 0x08
    """LE controller group field."""

    VENDOR_SPEC = 0x3F
    """Vendor specific group field."""


<<<<<<< HEAD
class NOpOCF(Enum):
    """BLE-defined NOP group Opcode Command Field values."""
=======
class _NOpOCF(Enum):
    """DOCSTRING"""

    NOP = 0x00
>>>>>>> 777e0e11

    NOP = 0x00
    """No operation."""

class LinkControlOCF(Enum):
    """BLE-defined Link Control group Opcode Command Field values"""

    DISCONNECT = 0x06
    """Disconnect command."""

    READ_REMOTE_VER_INFO = 0x1D
    """Read remote version info command."""

class ControllerOCF(Enum):
    """BLE-defined Controller group Opcode Command Field values."""

<<<<<<< HEAD
=======
class _ControllerOCF(Enum):
    """DOCSTRING"""

>>>>>>> 777e0e11
    SET_EVENT_MASK = 0x01
    """Set event mask command."""

    RESET = 0x03
    """Reset command."""

    READ_TX_PWR_LVL = 0x2D
    """Read TX power level command."""

    SET_CONTROLLER_TO_HOST_FC = 0x31
    """Set controller to host flow control command."""

    HOST_BUFFER_SIZE = 0x33
    """Host buffer size command."""

    HOST_NUM_CMPL_PKTS = 0x35
    """Host number of completed packets command."""

    SET_EVENT_MASK_PAGE2 = 0x63
    """Set event mask page 2 command."""

    READ_AUTH_PAYLOAD_TO = 0x7B
    """Read authenticated payload timeout command."""

    WRITE_AUTH_PAYLOAD_TO = 0x7C
    """Write authenticated payload timeout command."""

    CONFIG_DATA_PATH = 0x83
    """Configure data path command."""

class InformationalOCF(Enum):
    """BLE-defined Information group Opcode Command Field values."""

<<<<<<< HEAD
=======
class _InformationalOCF(Enum):
    """DOCSTRING"""

>>>>>>> 777e0e11
    READ_LOCAL_VER_INFO = 0x01
    """Read local version information command."""

    READ_LOCAL_SUP_CMDS = 0x02
    """Read local supported commands command."""

    READ_LOCAL_SUP_FEAT = 0x03
    """Read local supported features command."""

    READ_BUF_SIZE = 0x05
    """Read buffer size command."""

    READ_BD_ADDR = 0x09
    """Read BD address command."""

    READ_LOCAL_SUP_CODECS = 0x0D
    """Read local supported codecs command."""

    READ_LOCAL_SUP_CODEC_CAP = 0x0E
    """Read local supported codec capabilities command."""

    READ_LOCAL_SUP_CONTROLLER_DLY = 0x0F
    """Read local supported controller delay command."""

class StatusOCF(Enum):
    """BLE-defined Status group Opcode Command Field values."""

<<<<<<< HEAD
=======
class _StatusOCF(Enum):
    """DOCSTRING"""

>>>>>>> 777e0e11
    READ_RSSI = 0x05
    """Read RSSI command."""

class LEControllerOCF(Enum):
    """BLE-defined LE Controller group Opcode Command Field values."""

<<<<<<< HEAD
=======
class _LEControllerOCF(Enum):
    """DOCSTRING"""

>>>>>>> 777e0e11
    SET_EVENT_MASK = 0x01
    """Set event mask command."""

    READ_BUF_SIZE = 0x02
    """Read buffer size command."""

    READ_LOCAL_SUP_FEAT = 0x03
    """Read local supported features command."""

    SET_RAND_ADDR = 0x05
    """Set random address command."""

    SET_ADV_PARAM = 0x06
    """Set advertising parameters command."""

    READ_ADV_TX_POWER = 0x07
    """Read advertising physical channel TX power command."""

    SET_ADV_DATA = 0x08
    """Set advertising data command."""

    SET_SCAN_RESP_DATA = 0x09
    """Set scan response data command."""

    SET_ADV_ENABLE = 0x0A
    """Set advertising enable command."""

    SET_SCAN_PARAM = 0x0B
    """Set scan parameters command."""

    SET_SCAN_ENABLE = 0x0C
    """Set scan enable command."""

    CREATE_CONN = 0x0D
    """Create connection command."""

    CREATE_CONN_CANCEL = 0x0E
    """Create connection cancel command."""

    READ_WHITE_LIST_SIZE = 0x0F
    """Read fileter accept list size command."""

    CLEAR_WHITE_LIST = 0x10
    """Clear filter accept list command."""

    ADD_DEV_WHITE_LIST = 0x11
    """Add device to filter accept list command."""

    REMOVE_DEV_WHITE_LIST = 0x12
    """Remove device from filter accept list command."""

    CONN_UPDATE = 0x13
    """Connection update command."""

    SET_HOST_CHAN_CLASS = 0x14
    """Set host channel classification command."""

    READ_CHAN_MAP = 0x15
    """Read channel map command."""

    READ_REMOTE_FEAT = 0x16
    """Read remove features command."""

    ENCRYPT = 0x17
    """Encrypt command."""

    RAND = 0x18
    """Rand command."""

    START_ENCRYPTION = 0x19
    """Enable encryption command."""

    LTK_REQ_REPL = 0x1A
    """Long term key requency reply command."""

    LTK_REQ_NEG_REPL = 0x1B
    """Long term key request negative reply command."""

    READ_SUP_STATES = 0x1C
    """Read supported states command."""

    RECEIVER_TEST = 0x1D
    """Receiver test command."""

    TRANSMITTER_TEST = 0x1E
    """Transmitter test command."""

    TEST_END = 0x1F
    """Test end command."""

    REM_CONN_PARAM_REP = 0x20
    """Remote connection parameter request reply command."""

    REM_CONN_PARAM_NEG_REP = 0x21
    """Remote connection parameter request negative reply command."""

    SET_DATA_LEN = 0x22
    """Set data length command."""

    READ_DEF_DATA_LEN = 0x23
    """Read suggested default data length command."""

    WRITE_DEF_DATA_LEN = 0x24
    """Write suggested default data length command."""

    READ_LOCAL_P256_PUB_KEY = 0x25
    """Read local P-256 public key command."""

    GENERATE_DHKEY = 0x26
    """Generate DHKey command."""

    ADD_DEV_RES_LIST = 0x27
    """Add device to resolving list command."""

    REMOVE_DEV_RES_LIST = 0x28
    """Remove device from resolving list command."""

    CLEAR_RES_LIST = 0x29
    """Clear resolving list command."""

    READ_RES_LIST_SIZE = 0x2A
    """Read resolving list size command."""

    READ_PEER_RES_ADDR = 0x2B
    """Read peer resolvable address command."""

    READ_LOCAL_RES_ADDR = 0x2C
    """Read local resolvable address command."""

    SET_ADDR_RES_ENABLE = 0x2D
    """Set address resolution enable command."""

    SET_RES_PRIV_ADDR_TO = 0x2E
    """Set resolvable private address timeout command."""

    READ_MAX_DATA_LEN = 0x2F
    """Read maximum data length command."""

    READ_PHY = 0x30
    """Read PHY command."""

    SET_DEF_PHY = 0x31
    """Set default PHY command."""

    SET_PHY = 0x32
    """Set PHY command."""

    ENHANCED_RECEIVER_TEST = 0x33
    """Enhanced receiver test command."""

    ENHANCED_TRANSMITTER_TEST = 0x34
    """Enhanced transmitter test command."""

    SET_ADV_SET_RAND_ADDR = 0x35
    """Set advertising set random address command."""

    SET_EXT_ADV_PARAM = 0x36
    """Set extended advertising parameters command."""

    SET_EXT_ADV_DATA = 0x37
    """Set extended advertising data command."""

    SET_EXT_SCAN_RESP_DATA = 0x38
    """Set extended scan response data command."""

    SET_EXT_ADV_ENABLE = 0x39
    """Set extended advertising enable command."""

    READ_MAX_ADV_DATA_LEN = 0x3A
    """Read maximum advertising data length command."""

    READ_NUM_SUP_ADV_SETS = 0x3B
    """Read number of supported advertising sets command."""

    REMOVE_ADV_SET = 0x3C
    """Remove advertising set command."""

    CLEAR_ADV_SETS = 0x3D
    """Clear advertising sets command."""

    SET_PER_ADV_PARAM = 0x3E
    """Set periodic advertising parameters command."""

    SET_PER_ADV_DATA = 0x3F
    """Set periodic advertising data command."""

    SET_PER_ADV_ENABLE = 0x40
    """Set periodic advertising enable command."""

    SET_EXT_SCAN_PARAM = 0x41
    """Set extended scan parameters command."""

    SET_EXT_SCAN_ENABLE = 0x42
    """Set extended scan enable command."""

    EXT_CREATE_CONN = 0x43
    """Extended create connection command."""

    PER_ADV_CREATE_SYNC = 0x44
    """Periodic advertising create sync command."""

    PER_ADV_CREATE_SYNC_CANCEL = 0x45
    """Periodic advertising create sync cancel command."""

    PER_ADV_TERM_SYNC = 0x46
    """Periodic advertising terminate sync command."""

    ADD_DEV_PER_ADV_LIST = 0x47
    """Add devoce to periodic advertiser list command."""

    REMOVE_DEV_PER_ADV_LIST = 0x48
    """Remove device from periodic advertiser list command."""

    CLEAR_PER_ADV_LIST = 0x49
    """Clear periodic advertiser list command."""

    READ_PER_ADV_LIST_SIZE = 0x4A
    """Read periodic advertising list size command."""

    READ_TX_POWER = 0x4B
    """Read TX power command."""

    READ_RF_PATH_COMP = 0x4C
    """Read RF path compensation command."""

    WRITE_RF_PATH_COMP = 0x4D
    """Write RF path compensation command."""

    SET_PRIVACY_MODE = 0x4E
    """Set privacy mode command."""

    RECEIVER_TEST_V3 = 0x4F
    """Receiver test version3 command."""

    TRANSMITTER_TEST_V3 = 0x50
    """Transmitter test version3 command."""

    SET_CONNLESS_CTE_TX_PARAMS = 0x51
    """Set connectionless CTE transmit parameters command."""

    SET_CONNLESS_CTE_TX_ENABLE = 0x52
    """Set connectionless CTE transmit enable command."""

    SET_CONNLESS_IQ_SAMP_ENABLE = 0x53
    """Set connectionless IQ sampling enable command."""

    SET_CONN_CTE_RX_PARAMS = 0x54
    """Set connection CTE receive parameters command."""

    SET_CONN_CTE_TX_PARAMS = 0x55
    """Set connection CTE transmit parameters command."""

    CONN_CTE_REQ_ENABLE = 0x56
    """Connection CTE request enable command."""

    CONN_CTE_RSP_ENABLE = 0x57
    """Connection CTE response enable command."""

    READ_ANTENNA_INFO = 0x58
    """Read antenna information command."""

    SET_PER_ADV_RCV_ENABLE = 0x59
    """Set periodic advertising receive enable command."""

    PER_ADV_SYNC_TRANSFER = 0x5A
    """Periodic advertising sync transfer command."""

    PER_ADV_SET_INFO_TRANSFER = 0x5B
    """Periodic advertising set info transfer command."""

    SET_PAST_PARAM = 0x5C
    """Set periodic advertising sync transfer parameters command."""

    SET_DEFAULT_PAST_PARAM = 0x5D
    """Set default periodic advertising sync transfer parameters command."""

    GENERATE_DHKEY_V2 = 0x5E
    """Generate DHKey version2 command."""

    MODIFY_SLEEP_CLK_ACC = 0x5F
    """Modify sleep clock accuracy command."""

    READ_BUF_SIZE_V2 = 0x60
    """Read buffer size version2 command."""

    READ_ISO_TX_SYNC = 0x61
    """Read ISO TX sync command."""

    SET_CIG_PARAMS = 0x62
    """Set CIG parameters command."""

    SET_CIG_PARAMS_TEST = 0x63
    """Set CIG parameters test command."""

    CREATE_CIS = 0x64
    """Create CIS command."""

    REMOVE_CIG = 0x65
    """Remove CIG command."""

    ACCEPT_CIS_REQ = 0x66
    """Accept CIS request command."""

    REJECT_CIS_REQ = 0x67
    """Reject CIS request command."""

    CREATE_BIG = 0x68
    """Create BIG command."""

    CREATE_BIG_TEST = 0x69
    """Create BIG test command."""

    TERMINATE_BIG = 0x6A
    """Terminate BIG command."""

    BIG_CREATE_SYNC = 0x6B
    """BIG create sync command."""

    BIG_TERMINATE_SYNC = 0x6C
    """BIG terminate sync command."""

    REQUEST_PEER_SCA = 0x6D
    """Request peer SCA command."""

    SETUP_ISO_DATA_PATH = 0x6E
    """Setup ISO data path command."""

    REMOVE_ISO_DATA_PATH = 0x6F
    """Remove ISO data path command."""

    ISO_TX_TEST = 0x70
    """ISO TX test command."""

    ISO_RX_TEST = 0x71
    """ISO RX test command."""

    ISO_READ_TEST_COUNTERS = 0x72
    """ISO read test counters command."""

    ISO_TEST_END = 0x73
    """ISO test end command."""

    SET_HOST_FEATURE = 0x74
    """Set host feature command."""

    READ_ISO_LINK_QUAL = 0x75
    """Read ISO link quality command."""

    READ_ENHANCED_TX_POWER = 0x76
    """Enhanced read TX power level command."""

    READ_REMOTE_TX_POWER = 0x77
    """Read remote TX power command."""

    SET_PATH_LOSS_REPORTING_PARAMS = 0x78
    """Set path loss repoting parameters command."""

    SET_PATH_LOSS_REPORTING_ENABLE = 0x79
    """Set path loss reporting enable command."""

    SET_TX_POWER_REPORT_ENABLE = 0x7A
    """Set TX power reporting enable command."""

class VendorSpecificOCF(Enum):
    """ADI Vendor Specific group Opcode Command Field values."""

<<<<<<< HEAD
=======
class _VendorSpecificOCF(Enum):
    """DOCSTRING"""

>>>>>>> 777e0e11
    SET_SCAN_CH_MAP = 0x3E0
    """Set scan channel map command."""

    SET_EVENT_MASK = 0x3E1
    """Set event mask command."""

    ENA_ACL_SINK = 0x3E3
    """Enable ACL sink command."""

    GENERATE_ACL = 0x3E4
    """Generate ACL command."""

    ENA_AUTO_GEN_ACL = 0x3E5
    """Enable autogenerate ACL command."""

    SET_TX_TEST_ERR_PATT = 0x3E6
    """Set TX test error pattern command."""

    SET_CONN_OP_FLAGS = 0x3E7
    """Set connection operational flags command."""

    SET_P256_PRIV_KEY = 0x3E8
    """Set P-256 private key command."""

    GET_PER_CHAN_MAP = 0x3DE
    """Get periodic scan/advertising channel map command."""

    GET_ACL_TEST_REPORT = 0x3E9
    """Get ACL test report command."""

    SET_LOCAL_MIN_USED_CHAN = 0x3EA
    """Set local minimum number of used channels command."""

    GET_PEER_MIN_USED_CHAN = 0x3EB
    """Get peer minimum number of used channels command."""

    VALIDATE_PUB_KEY_MODE = 0x3EC
    """Set validate public key mode command."""

    SET_BD_ADDR = 0x3F0
    """Set BD address command."""

    GET_RAND_ADDR = 0x3F1
    """Get random address command."""

    SET_LOCAL_FEAT = 0x3F2
    """Set local features command."""

    SET_OP_FLAGS = 0x3F3
    """Set operational flags command."""

    SET_ADV_TX_PWR = 0x3F5
    """Set advertising TX power command."""

    SET_CONN_TX_PWR = 0x3F6
    """Set connection TX power command."""

    SET_ENC_MODE = 0x3F7
    """Set encryption mode command."""

    SET_CHAN_MAP = 0x3F8
    """Set channel map command."""

    SET_DIAG_MODE = 0x3F9
    """Set diagnostic mode command."""

    SET_SNIFFER_ENABLE = 0x3CD
    """Set sniffer packet forwarding enable command."""

    GET_PDU_FILT_STATS = 0x3F4
    """Get PDU filter statistics command."""

    GET_SYS_STATS = 0x3FA
    """Get system statistics command."""

    GET_ADV_STATS = 0x3FB
    """Get advertising statistics command."""

    GET_SCAN_STATS = 0x3FC
    """Get scan statistics command."""

    GET_CONN_STATS = 0x3FD
    """Get connection statistics command."""

    GET_TEST_STATS = 0x3FE
    """Get test statistics command."""

    GET_POOL_STATS = 0x3FF
    """Get pool statistics command."""

    SET_AUX_DELAY = 0x3D0
    """Set auxiliary packet offset delay command."""

    SET_EXT_ADV_FRAG_LEN = 0x3D1
    """Set extended advertising data fragmentation length command."""

    SET_EXT_ADV_PHY_OPTS = 0x3D2
    """Set extended advertising PHY options command."""

    SET_EXT_ADV_DEF_PHY_OPTS = 0x3D3
    """Set extended advertising default PHY options command."""

    SET_EXT_SCAN_PHY_OPTS = 0x3D4
    """Set extended scan PHY options."""

    GENERATE_ISO = 0x3D5
    """Generate ISO packets command."""

    GET_ISO_TEST_REPORT = 0x3D6
    """Get ISO test report command."""

    ENA_ISO_SINK = 0x3D7
    """Enable ISO sink command."""

    ENA_AUTO_GEN_ISO = 0x3D8
    """Enable autogenerate ISO packets command."""

    GET_CIS_STATS = 0x3D9
    """Get CIS statistics command."""

    GET_AUX_ADV_STATS = 0x3DA
    """Get auxiliary advertising statistics command."""

    GET_AUX_SCAN_STATS = 0x3DB
    """Get auxiliary scan statistics command."""

    GET_PER_SCAN_STATS = 0x3DC
    """Get periodic scan statistics command."""

    SET_CONN_PHY_TX_PWR = 0x3DD
    """Set connection PHY TX power command."""

    REG_WRITE = 0x300
    """Register write command."""

    REG_READ = 0x301
    """Register read command."""

    RESET_CONN_STATS = 0x302
    """Reset connection statistics command."""

    TX_TEST = 0x303
    """Transmitter test command."""

    RESET_TEST_STATS = 0x304
    """Reset test statistics command."""

    RX_TEST = 0x305
    """Receiver test command."""

    GET_RSSI = 0x306
    """Get RSSI command."""

    PHY_EN = 0x307
    """PHY enable command."""

    PHY_DIS = 0x308
    """PHY disable command."""

class PubKeyValidateMode(Enum):
<<<<<<< HEAD
    """Public key validation modes."""
=======
    """DOCSTRING"""
>>>>>>> 777e0e11

    ALT1 = 0x0
    """ALT1 validation mode."""

    ALT2 = 0x1
    """ALT2 validation mode."""


@dataclass
class OCF:
<<<<<<< HEAD
    """Supported Opcode Command Field values."""

    NOP = NOpOCF
    """NOP ground OCF values."""

    LINK_CONTROL = LinkControlOCF
    """Link Control group OCF values."""

=======
    """DOCSTRING"""

    NOP = _NOpOCF
    LINK_CONTROL = _LinkControlOCF
>>>>>>> 777e0e11
    LINK_POLICY = None
    """Link Policy group OCF values."""

    CONTROLLER = ControllerOCF
    """Controller group OCF values."""

    INFORMATIONAL = InformationalOCF
    """Informational group OCF values."""

    STATUS = StatusOCF
    """Status group OCF values."""

    TESTING = None
    """Testing group OCF values."""

    LE_CONTROLLER = LEControllerOCF
    """LE Controller group OCF values."""

    VENDOR_SPEC = VendorSpecificOCF
    """ADI Vendor Specific group OCF values."""<|MERGE_RESOLUTION|>--- conflicted
+++ resolved
@@ -111,15 +111,8 @@
     """Vendor specific group field."""
 
 
-<<<<<<< HEAD
 class NOpOCF(Enum):
     """BLE-defined NOP group Opcode Command Field values."""
-=======
-class _NOpOCF(Enum):
-    """DOCSTRING"""
-
-    NOP = 0x00
->>>>>>> 777e0e11
 
     NOP = 0x00
     """No operation."""
@@ -136,12 +129,6 @@
 class ControllerOCF(Enum):
     """BLE-defined Controller group Opcode Command Field values."""
 
-<<<<<<< HEAD
-=======
-class _ControllerOCF(Enum):
-    """DOCSTRING"""
-
->>>>>>> 777e0e11
     SET_EVENT_MASK = 0x01
     """Set event mask command."""
 
@@ -175,12 +162,6 @@
 class InformationalOCF(Enum):
     """BLE-defined Information group Opcode Command Field values."""
 
-<<<<<<< HEAD
-=======
-class _InformationalOCF(Enum):
-    """DOCSTRING"""
-
->>>>>>> 777e0e11
     READ_LOCAL_VER_INFO = 0x01
     """Read local version information command."""
 
@@ -208,24 +189,12 @@
 class StatusOCF(Enum):
     """BLE-defined Status group Opcode Command Field values."""
 
-<<<<<<< HEAD
-=======
-class _StatusOCF(Enum):
-    """DOCSTRING"""
-
->>>>>>> 777e0e11
     READ_RSSI = 0x05
     """Read RSSI command."""
 
 class LEControllerOCF(Enum):
     """BLE-defined LE Controller group Opcode Command Field values."""
 
-<<<<<<< HEAD
-=======
-class _LEControllerOCF(Enum):
-    """DOCSTRING"""
-
->>>>>>> 777e0e11
     SET_EVENT_MASK = 0x01
     """Set event mask command."""
 
@@ -592,12 +561,6 @@
 class VendorSpecificOCF(Enum):
     """ADI Vendor Specific group Opcode Command Field values."""
 
-<<<<<<< HEAD
-=======
-class _VendorSpecificOCF(Enum):
-    """DOCSTRING"""
-
->>>>>>> 777e0e11
     SET_SCAN_CH_MAP = 0x3E0
     """Set scan channel map command."""
 
@@ -758,11 +721,7 @@
     """PHY disable command."""
 
 class PubKeyValidateMode(Enum):
-<<<<<<< HEAD
     """Public key validation modes."""
-=======
-    """DOCSTRING"""
->>>>>>> 777e0e11
 
     ALT1 = 0x0
     """ALT1 validation mode."""
@@ -773,7 +732,6 @@
 
 @dataclass
 class OCF:
-<<<<<<< HEAD
     """Supported Opcode Command Field values."""
 
     NOP = NOpOCF
@@ -782,12 +740,6 @@
     LINK_CONTROL = LinkControlOCF
     """Link Control group OCF values."""
 
-=======
-    """DOCSTRING"""
-
-    NOP = _NOpOCF
-    LINK_CONTROL = _LinkControlOCF
->>>>>>> 777e0e11
     LINK_POLICY = None
     """Link Policy group OCF values."""
 
